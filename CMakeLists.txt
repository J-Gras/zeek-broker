# -- Project Setup ------------------------------------------------------------

cmake_minimum_required(VERSION 3.5...3.18 FATAL_ERROR)
project(broker C CXX)
include(cmake/CommonCMakeConfig.cmake)
include(GNUInstallDirs)

get_directory_property(parent_dir PARENT_DIRECTORY)
if(parent_dir)
  set(broker_is_subproject ON)
else()
  set(broker_is_subproject OFF)
endif()
unset(parent_dir)

if (WIN32)
  message(STATUS "Broker currently only supports static bulids on Windows")
  message(STATUS "Note: continue with ENABLE_STATIC_ONLY")
  set(ENABLE_STATIC_ONLY ON)
endif ()

# Check the thread library info early as setting compiler flags seems to
# interfere with the detection and causes CMAKE_THREAD_LIBS_INIT to not
# include -lpthread when it should.
if (NOT TARGET Threads::Threads)
  find_package(Threads REQUIRED)
endif ()
set(LINK_LIBS ${LINK_LIBS} Threads::Threads)

# Leave most compiler flags alone when building as subdirectory.
if (NOT broker_is_subproject)

  set(CMAKE_RUNTIME_OUTPUT_DIRECTORY ${CMAKE_CURRENT_BINARY_DIR}/bin)
  set(CMAKE_LIBRARY_OUTPUT_DIRECTORY ${CMAKE_CURRENT_BINARY_DIR}/lib)
  set(CMAKE_ARCHIVE_OUTPUT_DIRECTORY ${CMAKE_CURRENT_BINARY_DIR}/lib)

  if ( ENABLE_CCACHE )
    find_program(CCACHE_PROGRAM ccache)

    if ( NOT CCACHE_PROGRAM )
      message(FATAL_ERROR "ccache not found")
    endif ()

    message(STATUS "Using ccache: ${CCACHE_PROGRAM}")
    set(CMAKE_C_COMPILER_LAUNCHER   ${CCACHE_PROGRAM})
    set(CMAKE_CXX_COMPILER_LAUNCHER ${CCACHE_PROGRAM})
  endif ()

  if ( BROKER_SANITIZERS )
      set(_sanitizer_flags "-fsanitize=${BROKER_SANITIZERS}")
      set(_sanitizer_flags "${_sanitizer_flags} -fno-omit-frame-pointer")
      set(_sanitizer_flags "${_sanitizer_flags} -fno-optimize-sibling-calls")

      if ( NOT DEFINED BROKER_SANITIZER_OPTIMIZATIONS )
        if ( DEFINED ENV{NO_OPTIMIZATIONS} )
          # Using -O1 is generally the suggestion to get more reasonable
          # performance.  The one downside is it that the compiler may optimize
          # out code that otherwise generates an error/leak in a -O0 build, but
          # that should be rare and users mostly will not be running unoptimized
          # builds in production anyway.
          set(BROKER_SANITIZER_OPTIMIZATIONS false CACHE INTERNAL "" FORCE)
        else ()
          set(BROKER_SANITIZER_OPTIMIZATIONS true CACHE INTERNAL "" FORCE)
        endif ()
      endif ()

      if ( BROKER_SANITIZER_OPTIMIZATIONS )
        set(_sanitizer_flags "${_sanitizer_flags} -O1")
      endif ()

      # Technically, then we also need to use the compiler to drive linking and
      # give the sanitizer flags there, too.  However, CMake, by default, uses
      # the compiler for linking and so the flags automatically get used.  See
      # https://cmake.org/pipermail/cmake/2014-August/058268.html
      set(CAF_EXTRA_FLAGS "${_sanitizer_flags}")

      # Set EXTRA_FLAGS if broker isn't being built as part of a Zeek build.
      # The Zeek build sets it otherwise.
      if ( NOT ZEEK_SANITIZERS )
        set(EXTRA_FLAGS "${EXTRA_FLAGS} ${_sanitizer_flags}")
      endif ()
  endif()

  if (MSVC)
    # Allow more sections in object files, otherwise Broker fails to compile.
    set(EXTRA_FLAGS "${EXTRA_FLAGS} /bigobj")
  else ()
    # Increase warnings.
    set(EXTRA_FLAGS "${EXTRA_FLAGS} -Wall -Wno-unused -pedantic")
    # Increase maximum number of instantiations.
    set(EXTRA_FLAGS "${EXTRA_FLAGS} -ftemplate-depth=512")
    # Make sure to get the full context on template errors.
    set(EXTRA_FLAGS "${EXTRA_FLAGS} -ftemplate-backtrace-limit=0")
  endif ()

  # Append our extra flags to the existing value of CXXFLAGS.
  set(CMAKE_CXX_FLAGS "${CMAKE_CXX_FLAGS} ${EXTRA_FLAGS}")

endif()

include(RequireCXX17)
include(CheckCXXSourceCompiles)

# Unfortunately, std::filesystem is a mess. The feature checks at compile time
# via __has_include(<filesystem>) or __cpp_lib_filesystem only tell half of the
# story. On some older Clang releases, one also needs to additional link to
# -lc++fs. On some older GCC releases, -lstdc++-fs is required. We do have a
# fallback for pre-std-filesystem on POSIX systems. So, instead of doing all the
# flag guessing, we simply check once whether code using <filesystem> compiles,
# links and runs. Otherwise, we fall back to our pre-std-filesystem
# implementation - or raise an error when building on Windows (since we don't
# have a fallback on this platform).
check_cxx_source_compiles("
  #include <cstdlib>
  #include <filesystem>
  int main(int, char**) {
    auto cwd = std::filesystem::current_path();
    auto str = cwd.string();
    return str.empty() ? EXIT_FAILURE : EXIT_SUCCESS;
  }
  "
  BROKER_HAS_STD_FILESYSTEM)

if (MSVC)

  if (NOT BROKER_HAS_STD_FILESYSTEM)
    message(FATAL_ERROR "No std::filesystem support! Required on MSVC.")
  endif ()

  set(BROKER_USE_SSE2 OFF)

elseif (NOT BROKER_DISABLE_SSE2_CHECK)

  include(CheckIncludeFiles)
  set(CMAKE_REQUIRED_FLAGS -msse2)
  check_include_files(emmintrin.h BROKER_USE_SSE2)
  set(CMAKE_REQUIRED_FLAGS)

  if (BROKER_USE_SSE2)
    add_definitions(-msse2)
  endif ()

endif ()

if (NOT BROKER_DISABLE_ATOMICS_CHECK)

  set(atomic_64bit_ops_test "
    #include <atomic>
    struct s64 { char a, b, c, d, e, f, g, h; };
    int main() { std::atomic<s64> x; x.store({}); x.load(); return 0; }
  ")
  check_cxx_source_compiles("${atomic_64bit_ops_test}" atomic64_builtin)

  if ( NOT atomic64_builtin )
    set(CMAKE_REQUIRED_LIBRARIES atomic)
    check_cxx_source_compiles("${atomic_64bit_ops_test}" atomic64_with_lib)
    set(CMAKE_REQUIRED_LIBRARIES)

    if ( atomic64_with_lib )
      set(LINK_LIBS ${LINK_LIBS} atomic)
    else ()
      # Guess we'll find out for sure when we compile/link.
      message(WARNING "build may fail due to missing 64-bit atomic support")
    endif ()
  endif ()

endif ()

# -- Platform Setup ----------------------------------------------------------

if (APPLE)
  set(BROKER_APPLE true)
elseif(${CMAKE_SYSTEM_NAME} MATCHES "Linux")
  set(BROKER_LINUX true)
elseif(${CMAKE_SYSTEM_NAME} MATCHES "FreeBSD")
  set(BROKER_FREEBSD true)
elseif(WIN32)
  set(BROKER_WINDOWS true)
endif ()

include(TestBigEndian)
test_big_endian(BROKER_BIG_ENDIAN)

# -- Dependencies -------------------------------------------------------------

if (WIN32)
  set(LINK_LIBS ${LINK_LIBS} ws2_32 iphlpapi)
endif ()

# Search for OpenSSL if not already provided by parent project
if (NOT OPENSSL_LIBRARIES)
  find_package(OpenSSL REQUIRED)
  include_directories(BEFORE ${OPENSSL_INCLUDE_DIR})
endif()
set(LINK_LIBS ${LINK_LIBS} ${OPENSSL_LIBRARIES})

<<<<<<< HEAD
set(CAF_VERSION_MIN_REQUIRED 0.18.4)
=======
set(CAF_VERSION_MIN_REQUIRED 0.18.5)
>>>>>>> ea3e1c1a

if ( TARGET CAF::core )
  message(STATUS "CAF version ${CAF_VERSION} passed in by parent project")
elseif ( CAF_ROOT )
  # TODO: drop < 3.12 compatibility check when raising the minimum CMake version
  if (CMAKE_VERSION VERSION_LESS 3.12)
    find_package(CAF ${CAF_VERSION_MIN_REQUIRED} REQUIRED
                 COMPONENTS test core
                 PATHS "${CAF_ROOT}")
  else()
    find_package(CAF ${CAF_VERSION_MIN_REQUIRED} REQUIRED
                 COMPONENTS test core)
  endif()
  message(STATUS "Using system CAF version ${CAF_VERSION}")
  # TODO: drop these legacy variables and simply use the targets consistently
  set(CAF_LIBRARIES CAF::core CACHE INTERNAL "")
  set(caf_dirs "")
  foreach(caf_lib IN LISTS CAF_LIBRARIES ITEMS CAF::test)
    get_target_property(dirs ${caf_lib} INTERFACE_INCLUDE_DIRECTORIES)
    if ( dirs )
      list(APPEND caf_dirs ${dirs})
    endif ()
  endforeach()
  list(REMOVE_DUPLICATES caf_dirs)
  list(GET caf_dirs 0 caf_dir)
  set(CAF_INCLUDE_DIRS "${caf_dirs}" CACHE INTERNAL "")
else ()
  set(CAF_ENABLE_EXAMPLES OFF CACHE INTERNAL "")
  set(CAF_ENABLE_TESTING OFF CACHE INTERNAL "")
  set(CAF_ENABLE_TOOLS OFF CACHE INTERNAL "")
  if (ENABLE_STATIC_ONLY)
    set(BUILD_SHARED_LIBS OFF CACHE INTERNAL "")
  endif ()
  message(STATUS "Using bundled CAF")
  add_subdirectory(caf)
  set(caf_dir "${CMAKE_CURRENT_SOURCE_DIR}/caf")
  set(CAF_LIBRARIES CAF::core CACHE INTERNAL "")
  set(caf_dirs "")
  foreach(comp core test)
    list(APPEND caf_dirs
         "${CMAKE_CURRENT_SOURCE_DIR}/caf/libcaf_${comp}"
         "${CMAKE_CURRENT_BINARY_DIR}/caf/libcaf_${comp}")
  endforeach()
  set(CAF_INCLUDE_DIRS "${caf_dirs}" CACHE INTERNAL "")
  set(CAF_FOUND TRUE CACHE INTERNAL "")
endif ()

set(CAF_INC_ENABLE_TESTING OFF CACHE INTERNAL "")
set(CAF_INC_ENABLE_BB_MODULE OFF CACHE INTERNAL "")
set(CAF_INC_ENABLE_EXAMPLES OFF CACHE INTERNAL "")
add_subdirectory(caf-incubator)


include_directories(BEFORE ${CAF_INCLUDE_DIRS})
set(LINK_LIBS ${LINK_LIBS} ${CAF_LIBRARIES} CAF::net)

# -- libroker -----------------------------------------------------------------

file(STRINGS "${CMAKE_CURRENT_SOURCE_DIR}/VERSION" BROKER_VERSION LIMIT_COUNT 1)
string(REPLACE "." " " _version_numbers ${BROKER_VERSION})
separate_arguments(_version_numbers)
list(GET _version_numbers 0 BROKER_VERSION_MAJOR)
list(GET _version_numbers 1 BROKER_VERSION_MINOR)

# The SO number shall increase only if binary interface changes.
set(BROKER_SOVERSION 4)
set(ENABLE_SHARED true)

if (ENABLE_STATIC_ONLY)
  set(ENABLE_STATIC true)
  set(ENABLE_SHARED false)
endif ()

install(DIRECTORY include/broker DESTINATION include FILES_MATCHING PATTERN "*.hh")

include_directories(BEFORE ${CMAKE_CURRENT_SOURCE_DIR}/include)

include_directories(${CMAKE_CURRENT_BINARY_DIR}/include)

configure_file(${CMAKE_CURRENT_SOURCE_DIR}/src/config.hh.in
               ${CMAKE_CURRENT_BINARY_DIR}/include/broker/config.hh)
install(FILES ${CMAKE_CURRENT_BINARY_DIR}/include/broker/config.hh DESTINATION include/broker)

if (NOT BROKER_EXTERNAL_SQLITE_TARGET)
  include_directories(BEFORE ${CMAKE_CURRENT_SOURCE_DIR}/3rdparty)
  set_source_files_properties(3rdparty/sqlite3.c PROPERTIES COMPILE_FLAGS
                              -DSQLITE_OMIT_LOAD_EXTENSION)
  list(APPEND OPTIONAL_SRC 3rdparty/sqlite3.c)
else()
  list(APPEND LINK_LIBS ${BROKER_EXTERNAL_SQLITE_TARGET})
endif()

set(BROKER_SRC
  src/detail/connector.cc
  # src/detail/core_recorder.cc
  # src/detail/generator_file_reader.cc
  # src/detail/generator_file_writer.cc
  # src/detail/network_cache.cc
  # src/gateway.cc
  ${OPTIONAL_SRC}
  src/activity.cc
  src/address.cc
  src/alm/multipath.cc
  src/alm/peer.cc
  src/alm/routing_table.cc
  src/alm/stream_transport.cc
  src/configuration.cc
  src/convert.cc
  src/core_actor.cc
  src/data.cc
  src/defaults.cc
  src/detail/abstract_backend.cc
  src/detail/clone_actor.cc
  src/detail/connector_adapter.cc
  src/detail/data_generator.cc
  src/detail/filesystem.cc
  src/detail/flare.cc
  src/detail/flare_actor.cc
  src/detail/flow_controller.cc
  src/detail/flow_controller_callback.cc
  src/detail/item_scope.cc
  src/detail/make_backend.cc
  src/detail/master_actor.cc
  src/detail/master_resolver.cc
  src/detail/memory_backend.cc
  src/detail/meta_data_writer.cc
  src/detail/monotonic_buffer_resource.cc
  src/detail/native_socket.cc
  src/detail/prefix_matcher.cc
  src/detail/sqlite_backend.cc
  src/detail/store_actor.cc
<<<<<<< HEAD
  src/domain_options.cc
=======
  src/detail/telemetry/collector.cc
  src/detail/telemetry/exporter.cc
  src/detail/telemetry/metric_view.cc
  src/detail/telemetry/prometheus.cc
  src/detail/telemetry/scraper.cc
  src/detail/unipath_manager.cc
>>>>>>> ea3e1c1a
  src/endpoint.cc
  src/endpoint_info.cc
  src/entity_id.cc
  src/error.cc
  src/filter_type.cc
  src/internal_command.cc
  src/mailbox.cc
  src/message.cc
  src/network_info.cc
  src/peer_status.cc
  src/port.cc
  src/publisher.cc
  src/shutdown_options.cc
  src/status.cc
  src/status_subscriber.cc
  src/store.cc
  src/store_event.cc
  src/subnet.cc
  src/subscriber.cc
  src/time.cc
  src/topic.cc
  src/version.cc
)

if (ENABLE_SHARED)
  add_library(broker SHARED ${BROKER_SRC})
  set_target_properties(broker PROPERTIES
                        SOVERSION ${BROKER_SOVERSION}
                        VERSION ${BROKER_VERSION_MAJOR}.${BROKER_VERSION_MINOR}
                        MACOSX_RPATH true
                        OUTPUT_NAME broker)
  target_link_libraries(broker ${LINK_LIBS})
  install(TARGETS broker DESTINATION ${CMAKE_INSTALL_LIBDIR})
endif ()

if (ENABLE_STATIC)
  add_library(broker_static STATIC ${BROKER_SRC})
  set_target_properties(broker_static PROPERTIES OUTPUT_NAME broker)
  if (NOT DISABLE_PYTHON_BINDINGS)
    set_target_properties(broker_static PROPERTIES POSITION_INDEPENDENT_CODE ON)
  endif()
  target_link_libraries(broker_static ${LINK_LIBS})
  install(TARGETS broker_static DESTINATION ${CMAKE_INSTALL_LIBDIR})
endif ()

# -- Tools --------------------------------------------------------------------

macro(add_tool name)
  add_executable(${name} src/${name}.cc ${ARGN})
  if (ENABLE_SHARED)
    target_link_libraries(${name} broker)
    add_dependencies(${name} broker)
  else()
    target_link_libraries(${name} broker_static)
    add_dependencies(${name} broker_static)
  endif()
endmacro()

if (NOT BROKER_DISABLE_TOOLS)
  # TODO: fix these tools
  # add_tool(broker-gateway)
  # add_tool(broker-node)
  add_tool(broker-pipe)
endif ()

# -- Bindings -----------------------------------------------------------------

if (NOT DISABLE_PYTHON_BINDINGS)
  set(Python_ADDITIONAL_VERSIONS 3)
  find_package(PythonInterp)
  if (NOT PYTHONINTERP_FOUND)
    message(STATUS "Skipping Python bindings: Python interpreter not found")
  endif ()

  if(NOT EXISTS "${CMAKE_CURRENT_SOURCE_DIR}/bindings/python/3rdparty/pybind11/CMakeLists.txt")
    message(WARNING "Skipping Python bindings: pybind11 submodule not available")
    set(PYTHONINTERP_FOUND false)
  endif ()

  if (${PYTHON_VERSION_MAJOR}.${PYTHON_VERSION_MINOR} VERSION_LESS 3.5)
    message(WARNING "Skipping Python bindings: Python 3.5 or greater required")
    set(PYTHONINTERP_FOUND false)
  endif ()

  find_package(PythonDev)
  if (PYTHONDEV_FOUND)
    # The standard PythonLibs package puts its includes at PYTHON_INCLUDE_DIRS.
    set(PYTHON_INCLUDE_DIRS ${PYTHON_INCLUDE_DIR})
  else ()
    message(STATUS
            "Skipping Python bindings: Python includes/libraries not found")
  endif ()

  if (PYTHONINTERP_FOUND AND PYTHONDEV_FOUND)
    set (BROKER_PYTHON_BINDINGS true)
    set (BROKER_PYTHON_STAGING_DIR ${CMAKE_CURRENT_BINARY_DIR}/python)
    add_subdirectory(bindings/python)
  endif ()
endif ()

# -- Zeek ---------------------------------------------------------------------

if (NOT "${ZEEK_EXECUTABLE}" STREQUAL "")
    set(ZEEK_FOUND true)
    set(ZEEK_FOUND_MSG "${ZEEK_EXECUTABLE}")
else ()
    set(ZEEK_FOUND false)
    find_file(ZEEK_PATH_DEV zeek-path-dev.sh PATHS ${CMAKE_CURRENT_BINARY_DIR}/../../../build NO_DEFAULT_PATH)
    if (EXISTS ${ZEEK_PATH_DEV})
      set(ZEEK_FOUND true)
      set(ZEEK_FOUND_MSG "${ZEEK_PATH_DEV}")
    endif ()
endif ()

# -- Unit Tests ---------------------------------------------------------------

if ( NOT BROKER_DISABLE_TESTS )
  enable_testing()
  add_subdirectory(tests)
endif ()

# -- Documentation ------------------------------------------------------------

if (NOT WIN32 AND NOT BROKER_DISABLE_DOCS)
  add_subdirectory(doc)
endif ()

# -- Build Summary ------------------------------------------------------------

string(TOUPPER CMAKE_BUILD_TYPE BuildType)

macro(display test desc summary)
  if ( ${test} )
    set(${summary} ${desc})
  else ()
    set(${summary} no)
  endif()
endmacro()

display(ENABLE_SHARED yes shared_summary)
display(ENABLE_STATIC yes static_summary)
display(CAF_FOUND "${caf_dir} (${CAF_VERSION})" caf_summary)
display(BROKER_PYTHON_BINDINGS yes python_summary)
display(ZEEK_FOUND "${ZEEK_FOUND_MSG}" zeek_summary)

set(summary
    "==================|  Broker Config Summary  |===================="
    "\nVersion:         ${BROKER_VERSION}"
    "\nSO version:      ${BROKER_SOVERSION}"
    "\n"
    "\nBuild Type:      ${CMAKE_BUILD_TYPE}"
    "\nInstall prefix:  ${CMAKE_INSTALL_PREFIX}"
    "\nLibrary prefix:  ${CMAKE_INSTALL_LIBDIR}"
    "\nShared libs:     ${shared_summary}"
    "\nStatic libs:     ${static_summary}"
    "\n"
    "\nCC:              ${CMAKE_C_COMPILER}"
    "\nCFLAGS:          ${CMAKE_C_FLAGS} ${CMAKE_C_FLAGS_${BuildType}}"
    "\nCXX:             ${CMAKE_CXX_COMPILER}"
    "\nCXXFLAGS:        ${CMAKE_CXX_FLAGS} ${CMAKE_CXX_FLAGS_${BuildType}}"
    "\n"
    "\nCAF:             ${caf_summary}"
    "\nPython bindings: ${python_summary}"
    "\nZeek:            ${zeek_summary}"
    "\n=================================================================")

message("\n" ${summary} "\n")
file(WRITE ${CMAKE_CURRENT_BINARY_DIR}/config.summary ${summary})

include(UserChangedWarning)<|MERGE_RESOLUTION|>--- conflicted
+++ resolved
@@ -194,11 +194,7 @@
 endif()
 set(LINK_LIBS ${LINK_LIBS} ${OPENSSL_LIBRARIES})
 
-<<<<<<< HEAD
-set(CAF_VERSION_MIN_REQUIRED 0.18.4)
-=======
 set(CAF_VERSION_MIN_REQUIRED 0.18.5)
->>>>>>> ea3e1c1a
 
 if ( TARGET CAF::core )
   message(STATUS "CAF version ${CAF_VERSION} passed in by parent project")
@@ -206,7 +202,7 @@
   # TODO: drop < 3.12 compatibility check when raising the minimum CMake version
   if (CMAKE_VERSION VERSION_LESS 3.12)
     find_package(CAF ${CAF_VERSION_MIN_REQUIRED} REQUIRED
-                 COMPONENTS test core
+                 COMPONENTS test core io
                  PATHS "${CAF_ROOT}")
   else()
     find_package(CAF ${CAF_VERSION_MIN_REQUIRED} REQUIRED
@@ -214,7 +210,7 @@
   endif()
   message(STATUS "Using system CAF version ${CAF_VERSION}")
   # TODO: drop these legacy variables and simply use the targets consistently
-  set(CAF_LIBRARIES CAF::core CACHE INTERNAL "")
+  set(CAF_LIBRARIES CAF::core CAF::io CACHE INTERNAL "")
   set(caf_dirs "")
   foreach(caf_lib IN LISTS CAF_LIBRARIES ITEMS CAF::test)
     get_target_property(dirs ${caf_lib} INTERFACE_INCLUDE_DIRECTORIES)
@@ -235,7 +231,7 @@
   message(STATUS "Using bundled CAF")
   add_subdirectory(caf)
   set(caf_dir "${CMAKE_CURRENT_SOURCE_DIR}/caf")
-  set(CAF_LIBRARIES CAF::core CACHE INTERNAL "")
+  set(CAF_LIBRARIES CAF::core CAF::io CACHE INTERNAL "")
   set(caf_dirs "")
   foreach(comp core test)
     list(APPEND caf_dirs
@@ -330,16 +326,12 @@
   src/detail/prefix_matcher.cc
   src/detail/sqlite_backend.cc
   src/detail/store_actor.cc
-<<<<<<< HEAD
-  src/domain_options.cc
-=======
   src/detail/telemetry/collector.cc
   src/detail/telemetry/exporter.cc
   src/detail/telemetry/metric_view.cc
   src/detail/telemetry/prometheus.cc
   src/detail/telemetry/scraper.cc
-  src/detail/unipath_manager.cc
->>>>>>> ea3e1c1a
+  src/domain_options.cc
   src/endpoint.cc
   src/endpoint_info.cc
   src/entity_id.cc
