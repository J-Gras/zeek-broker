--- conflicted
+++ resolved
@@ -2,8 +2,4 @@
 
 #include <cassert>
 
-<<<<<<< HEAD
-#define BROKER_ASSERT(stmt) CAF_ASSERT(stmt)
-=======
-#define BROKER_ASSERT assert
->>>>>>> e3552b86
+#define BROKER_ASSERT assert