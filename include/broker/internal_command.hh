--- conflicted
+++ resolved
@@ -1,21 +1,11 @@
 #pragma once
 
-<<<<<<< HEAD
-#include <unordered_map>
-#include <utility>
-#include <variant>
-
-#include <caf/actor.hpp>
-#include <caf/optional.hpp>
-=======
 #include <optional>
 #include <unordered_map>
 #include <utility>
 #include <variant>
->>>>>>> e3552b86
 
 #include "broker/data.hh"
-#include "broker/detail/channel.hh"
 #include "broker/entity_id.hh"
 #include "broker/fwd.hh"
 #include "broker/snapshot.hh"
@@ -45,12 +35,8 @@
   data key;
   data value;
   std::optional<timespan> expiry;
-<<<<<<< HEAD
-  entity_id publisher;
-  static constexpr auto tag = command_tag::action;                             \
-=======
-  publisher_id publisher;
->>>>>>> e3552b86
+  entity_id publisher;
+  static constexpr auto tag = command_tag::action;                             \
 };
 
 /// @relates put_command
@@ -70,11 +56,7 @@
   data key;
   data value;
   std::optional<timespan> expiry;
-<<<<<<< HEAD
   entity_id who;
-=======
-  worker who;
->>>>>>> e3552b86
   request_id req_id;
   entity_id publisher;
   static constexpr auto tag = command_tag::action;                             \
@@ -158,12 +140,8 @@
   data value;
   data::type init_type;
   std::optional<timespan> expiry;
-<<<<<<< HEAD
-  entity_id publisher;
-  static constexpr auto tag = command_tag::action;                             \
-=======
-  publisher_id publisher;
->>>>>>> e3552b86
+  entity_id publisher;
+  static constexpr auto tag = command_tag::action;                             \
 };
 
 /// @relates add_command
@@ -184,12 +162,8 @@
   data key;
   data value;
   std::optional<timespan> expiry;
-<<<<<<< HEAD
-  entity_id publisher;
-  static constexpr auto tag = command_tag::action;                             \
-=======
-  publisher_id publisher;
->>>>>>> e3552b86
+  entity_id publisher;
+  static constexpr auto tag = command_tag::action;                             \
 };
 
 /// @relates subtract_command
@@ -204,17 +178,10 @@
             f.field("publisher", x.publisher));
 }
 
-<<<<<<< HEAD
 /// Drops all values.
 struct clear_command {
   entity_id publisher;
   static constexpr auto tag = command_tag::action;                             \
-=======
-/// Causes the master to reply with a snapshot of its state.
-struct snapshot_command {
-  worker remote_core;
-  worker remote_clone;
->>>>>>> e3552b86
 };
 
 /// @relates clear_command
@@ -225,31 +192,9 @@
     .fields(f.field("publisher", x.publisher));
 }
 
-<<<<<<< HEAD
-// -- unicast communication between clone and master ---------------------------
-
-/// Tags the class as `control` command, and implements an inspect overload.
-#define BROKER_CONTROL_COMMAND(origin, name, field_names_pack, ...)            \
-  static constexpr auto tag = command_tag::origin##_control;                   \
-  template <class Inspector>                                                   \
-  friend bool inspect(Inspector& f, name##_command& x) {                       \
-    auto& [__VA_ARGS__] = x;                                                   \
-    caf::string_view field_names[] = {BROKER_PP_EXPAND field_names_pack};      \
-    auto refs = std::forward_as_tuple(__VA_ARGS__);                            \
-    std::make_index_sequence<std::tuple_size<decltype(refs)>::value> iseq;     \
-    return detail::inspect_impl(f, x, #name, field_names, refs, iseq);         \
-  }
-
 /// Causes the master to add `remote_clone` to its list of clones.
 struct attach_clone_command {
   static constexpr auto tag = command_tag::consumer_control;
-=======
-/// Since snapshots are sent to clones on a different channel, this allows
-/// clones to coordinate the reception of snapshots with the stream of
-/// updates that the master may have independently made to it.
-struct snapshot_sync_command {
-  worker remote_clone;
->>>>>>> e3552b86
 };
 
 /// @relates attach_clone_command
@@ -261,8 +206,8 @@
 /// Causes the master to add a store writer to its list of inputs. Also acts as
 /// handshake for the channel.
 struct attach_writer_command {
-  detail::sequence_number_type offset;
-  detail::tick_interval_type heartbeat_interval;
+  sequence_number_type offset;
+  tick_interval_type heartbeat_interval;
   static constexpr auto tag = command_tag::producer_control;                   \
 };
 
@@ -278,8 +223,8 @@
 
 /// Confirms a clone and transfers the initial snapshot to a clone.
 struct ack_clone_command {
-  detail::sequence_number_type offset;
-  detail::tick_interval_type heartbeat_interval;
+  sequence_number_type offset;
+  tick_interval_type heartbeat_interval;
   snapshot state;
   static constexpr auto tag = command_tag::producer_control;
 };
@@ -298,7 +243,7 @@
 /// Informs the receiver that the sender successfully handled all messages up to
 /// a certain sequence number.
 struct cumulative_ack_command {
-  detail::sequence_number_type seq;
+  sequence_number_type seq;
   static constexpr auto tag = command_tag::consumer_control;
 };
 
@@ -313,7 +258,7 @@
 
 /// Informs the receiver that one or more commands failed to reach the sender.
 struct nack_command {
-  std::vector<detail::sequence_number_type> seqs;
+  std::vector<sequence_number_type> seqs;
   static constexpr auto tag = command_tag::consumer_control;
 };
 
@@ -328,7 +273,7 @@
 
 /// Informs all receivers that the sender is still alive.
 struct keepalive_command {
-  detail::sequence_number_type seq;
+  sequence_number_type seq;
   static constexpr auto tag = command_tag::producer_control;
 };
 
@@ -343,7 +288,7 @@
 
 /// Notifies the receiver that the sender can no longer retransmit a command.
 struct retransmit_failed_command {
-  detail::sequence_number_type seq;
+  sequence_number_type seq;
   static constexpr auto tag = command_tag::producer_control;
 };
 
@@ -379,20 +324,13 @@
   };
 
   using variant_type
-<<<<<<< HEAD
     = std::variant<put_command, put_unique_command, put_unique_result_command,
                    erase_command, expire_command, add_command, subtract_command,
                    clear_command, attach_clone_command, attach_writer_command,
                    keepalive_command, cumulative_ack_command, nack_command,
                    ack_clone_command, retransmit_failed_command>;
-=======
-    = std::variant<none, put_command, put_unique_command, erase_command,
-                   expire_command, add_command, subtract_command,
-                   snapshot_command, snapshot_sync_command, set_command,
-                   clear_command>;
->>>>>>> e3552b86
-
-  detail::sequence_number_type seq;
+
+  sequence_number_type seq;
 
   entity_id sender;
 
@@ -427,27 +365,12 @@
   retransmit_failed_command::tag,
 };
 
-<<<<<<< HEAD
 inline command_tag tag_of(const internal_command& cmd) {
   return command_tag_by_type[cmd.content.index()];
 }
 
 inline internal_command::type type_of(const internal_command& cmd) {
   return static_cast<internal_command::type>(cmd.content.index());
-=======
-/// Returns the `internal_command::type` tag for `T`.
-/// @relates internal_command
-template <class T>
-constexpr internal_command::type internal_command_tag() {
-  return detail::internal_command_tag_oracle<T>::value;
-}
-
-/// Returns the `internal_command::type` tag for `T` as `uint8_t`.
-/// @relates internal_command
-template <class T>
-constexpr uint8_t internal_command_uint_tag() {
-  return static_cast<uint8_t>(detail::internal_command_tag_oracle<T>::value);
->>>>>>> e3552b86
 }
 
 } // namespace broker::detail