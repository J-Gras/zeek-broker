#pragma once

#include <string>
#include <unordered_map>

#include <caf/actor.hpp>
#include <caf/behavior.hpp>
#include <caf/scheduled_actor/flow.hpp>

#include "broker/backend.hh"
#include "broker/backend_options.hh"
#include "broker/detail/clone_actor.hh"
#include "broker/detail/lift.hh"
#include "broker/detail/make_backend.hh"
#include "broker/detail/master_actor.hh"
#include "broker/detail/master_resolver.hh"
#include "broker/endpoint.hh"
#include "broker/filter_type.hh"
#include "broker/logger.hh"
#include "broker/shutdown_options.hh"
#include "broker/topic.hh"

namespace broker::mixin {

template <class Base>
class data_store_manager : public Base {
public:
  // --- member types ----------------------------------------------------------

  using super = Base;

  using extended_base = data_store_manager;

  // --- constants -------------------------------------------------------------

  static constexpr auto spawn_flags = caf::linked + caf::lazy_init;

  // --- construction and destruction ------------------------------------------

  template <class... Ts>
  data_store_manager(caf::event_based_actor* self, endpoint::clock* clock,
                     Ts&&... xs)
    : super(self, std::forward<Ts>(xs)...), clock_(clock) {
    // nop
  }

  data_store_manager() = delete;

  data_store_manager(const data_store_manager&) = delete;

  data_store_manager& operator=(const data_store_manager&) = delete;

  // -- properties -------------------------------------------------------------

  /// Returns whether a master for `name` probably exists already on one of our
  /// peers.
  bool has_remote_master(const std::string& name) {
    // If we don't have a master recorded locally, we could still have a
    // propagated filter to a remote core hosting a master.
<<<<<<< HEAD
    return this->has_remote_subscriber(name / topics::master_suffix);
=======
    return dref().has_remote_subscriber(name / topic::master_suffix());
>>>>>>> ea3e1c1a
  }

  const auto& masters() const noexcept {
    return masters_;
  }

  const auto& clones() const noexcept {
    return clones_;
  }

  // -- data store management --------------------------------------------------

  /// Attaches a master for given store to this peer.
  caf::result<caf::actor> attach_master(const std::string& name,
                                        backend backend_type,
                                        backend_options opts) {
    BROKER_TRACE(BROKER_ARG(name)
                 << BROKER_ARG(backend_type) << BROKER_ARG(opts));
    if (auto i = masters_.find(name); i != masters_.end())
      return i->second;
    if (has_remote_master(name)) {
      BROKER_WARNING("remote master with same name exists already");
      return ec::master_exists;
    }
    auto ptr = detail::make_backend(backend_type, std::move(opts));
    if (!ptr)
      return ec::backend_failure;
    BROKER_INFO("spawning new master:" << name);
    auto self = super::self();
<<<<<<< HEAD
    auto& sys = self->system();
    auto [ms, launch]
      = sys.template make_flow_coordinator<detail::master_actor_type>(
        this->id(), name, std::move(ptr), caf::actor{self}, clock_);
    filter_type filter{name / topics::master_suffix};
    caf::actor hdl{ms};
    this->add_source(this->ctx()->observe(
      ms->to_async_publisher(ms->state.out->as_observable())));
    ms->observe(this->select_local_commands(filter))
      .for_each([p{ms}](const command_message& msg) { p->state.dispatch(msg); },
                [p{ms}](const caf::error& what) { p->quit(what); },
                [p{ms}] { p->quit(); });
    masters_.emplace(name, hdl);
    launch();
    self->link_to(hdl);
    return hdl;
=======
    auto ms = self->template spawn<spawn_flags>(detail::master_actor, self,
                                                name, std::move(ptr), clock_);
    filter_type filter{name / topic::master_suffix()};
    if (auto err = dref().add_store(ms, filter))
      return err;
    masters_.emplace(name, ms);
    return ms;
>>>>>>> ea3e1c1a
  }

  /// Attaches a clone for given store to this peer.
  caf::result<caf::actor>
  attach_clone(const std::string& name, double resync_interval,
               double stale_interval, double mutation_buffer_interval) {
<<<<<<< HEAD
    // TODO: implement me
    return ec::unspecified;
    // BROKER_TRACE(BROKER_ARG(name)
    //              << BROKER_ARG(resync_interval) << BROKER_ARG(stale_interval)
    //              << BROKER_ARG(mutation_buffer_interval));
    // if (auto i = masters_.find(name); i != masters_.end()) {
    //   BROKER_WARNING("attempted to run clone & master on the same endpoint");
    //   return ec::no_such_master;
    // }
    // if (auto i = clones_.find(name); i != clones_.end())
    //   return i->second;
    // BROKER_INFO("spawning new clone:" << name);
    // auto self = super::self();
    // auto cl = self->template spawn<spawn_flags>(
    //   detail::clone_actor, this->id(), self, name, resync_interval,
    //   stale_interval, mutation_buffer_interval, clock_);
    // filter_type filter{name / topics::clone_suffix};
    // if (auto err = this->add_store(cl, filter))
    //   return err;
    // clones_.emplace(name, cl);
    // return cl;
=======
    BROKER_TRACE(BROKER_ARG(name)
                 << BROKER_ARG(resync_interval) << BROKER_ARG(stale_interval)
                 << BROKER_ARG(mutation_buffer_interval));
    if (auto i = masters_.find(name); i != masters_.end()) {
      BROKER_WARNING("attempted to run clone & master on the same endpoint");
      return ec::no_such_master;
    }
    if (auto i = clones_.find(name); i != clones_.end())
      return i->second;
    BROKER_INFO("spawning new clone:" << name);
    auto self = super::self();
    auto cl = self->template spawn<spawn_flags>(detail::clone_actor, self, name,
                                                resync_interval, stale_interval,
                                                mutation_buffer_interval,
                                                clock_);
    filter_type filter{name / topic::clone_suffix()};
    if (auto err = dref().add_store(cl, filter))
      return err;
    clones_.emplace(name, cl);
    return cl;
>>>>>>> ea3e1c1a
  }

  /// Returns whether the master for the given store runs at this peer.
  caf::result<caf::actor> get_master(const std::string& name) {
    auto i = masters_.find(name);
    if (i != masters_.end())
      return i->second;
    return ec::no_such_master;
  }

<<<<<<< HEAD
=======
  /// Instructs the master of the given store to generate a snapshot.
  void snapshot(const std::string& name, caf::actor& clone) {
    auto msg = make_internal_command<snapshot_command>(super::self(),
                                                       std::move(clone));
    dref().publish(make_command_message(name / topic::master_suffix(), msg));
  }

>>>>>>> ea3e1c1a
  /// Detaches all masters and clones by sending exit messages to the
  /// corresponding actors.
  void detach_stores() {
    BROKER_TRACE(BROKER_ARG2("masters_.size()", masters_.size())
                 << BROKER_ARG2("clones_.size()", clones_.size()));
    auto self = super::self();
    auto f = [&](auto& container) {
      for (auto& kvp : container) {
        self->send_exit(kvp.second, caf::exit_reason::kill);
        // TODO: re-implement graceful shutdown
        // self->send_exit(kvp.second, caf::exit_reason::user_shutdown);
      }
      container.clear();
    };
    f(masters_);
    f(clones_);
  }

  // -- overrides --------------------------------------------------------------

  void shutdown(shutdown_options options) override {
    BROKER_TRACE(BROKER_ARG(options));
    detach_stores();
    super::shutdown(options);
  }

  // -- factories --------------------------------------------------------------

  caf::behavior make_behavior() override {
    using detail::lift;
    return caf::message_handler{
      lift<atom::store, atom::clone, atom::attach>(
        *this, &data_store_manager::attach_clone),
      lift<atom::store, atom::master, atom::attach>(
        *this, &data_store_manager::attach_master),
      lift<atom::store, atom::master, atom::get>(
        *this, &data_store_manager::get_master),
      lift<atom::shutdown, atom::store>(*this,
                                        &data_store_manager::detach_stores),
      [this](atom::store, atom::master, atom::resolve, std::string& name,
             caf::actor& who_asked) {
        // TODO: get rid of the who_asked parameter and use proper
        // request/response semantics with forwarding/dispatching
        auto self = super::self();
        auto i = masters_.find(name);
        if (i != masters_.end()) {
          self->send(who_asked, atom::master_v, i->second);
          return;
        }
        // TODO: implement me
        // auto peers = this->peer_ids();
        // if (peers.empty()) {
        //   BROKER_INFO("no peers to ask for the master");
        //   self->send(who_asked, atom::master_v,
        //              make_error(ec::no_such_master, "no peers"));
        //   return;
        // }
        // auto resolver
        //   = self->template spawn<spawn_flags>(detail::master_resolver);
        // self->send(resolver, std::move(peers), std::move(name),
        //            std::move(who_asked));
      },
    }
      .or_else(super::make_behavior());
  }

private:
  // -- member variables -------------------------------------------------------

  /// Enables manual time management by the user.
  endpoint::clock* clock_;

  /// Stores all master actors created by this core.
  std::unordered_map<std::string, caf::actor> masters_;

  /// Stores all clone actors created by this core.
  std::unordered_map<std::string, caf::actor> clones_;
};

} // namespace broker::mixin<|MERGE_RESOLUTION|>--- conflicted
+++ resolved
@@ -57,11 +57,7 @@
   bool has_remote_master(const std::string& name) {
     // If we don't have a master recorded locally, we could still have a
     // propagated filter to a remote core hosting a master.
-<<<<<<< HEAD
-    return this->has_remote_subscriber(name / topics::master_suffix);
-=======
-    return dref().has_remote_subscriber(name / topic::master_suffix());
->>>>>>> ea3e1c1a
+    return this->has_remote_subscriber(name / topic::master_suffix());
   }
 
   const auto& masters() const noexcept {
@@ -91,12 +87,11 @@
       return ec::backend_failure;
     BROKER_INFO("spawning new master:" << name);
     auto self = super::self();
-<<<<<<< HEAD
     auto& sys = self->system();
     auto [ms, launch]
       = sys.template make_flow_coordinator<detail::master_actor_type>(
         this->id(), name, std::move(ptr), caf::actor{self}, clock_);
-    filter_type filter{name / topics::master_suffix};
+    filter_type filter{name / topic::master_suffix()};
     caf::actor hdl{ms};
     this->add_source(this->ctx()->observe(
       ms->to_async_publisher(ms->state.out->as_observable())));
@@ -108,22 +103,12 @@
     launch();
     self->link_to(hdl);
     return hdl;
-=======
-    auto ms = self->template spawn<spawn_flags>(detail::master_actor, self,
-                                                name, std::move(ptr), clock_);
-    filter_type filter{name / topic::master_suffix()};
-    if (auto err = dref().add_store(ms, filter))
-      return err;
-    masters_.emplace(name, ms);
-    return ms;
->>>>>>> ea3e1c1a
   }
 
   /// Attaches a clone for given store to this peer.
   caf::result<caf::actor>
   attach_clone(const std::string& name, double resync_interval,
                double stale_interval, double mutation_buffer_interval) {
-<<<<<<< HEAD
     // TODO: implement me
     return ec::unspecified;
     // BROKER_TRACE(BROKER_ARG(name)
@@ -140,33 +125,11 @@
     // auto cl = self->template spawn<spawn_flags>(
     //   detail::clone_actor, this->id(), self, name, resync_interval,
     //   stale_interval, mutation_buffer_interval, clock_);
-    // filter_type filter{name / topics::clone_suffix};
+    // filter_type filter{name / topic::clone_suffix()};
     // if (auto err = this->add_store(cl, filter))
     //   return err;
     // clones_.emplace(name, cl);
     // return cl;
-=======
-    BROKER_TRACE(BROKER_ARG(name)
-                 << BROKER_ARG(resync_interval) << BROKER_ARG(stale_interval)
-                 << BROKER_ARG(mutation_buffer_interval));
-    if (auto i = masters_.find(name); i != masters_.end()) {
-      BROKER_WARNING("attempted to run clone & master on the same endpoint");
-      return ec::no_such_master;
-    }
-    if (auto i = clones_.find(name); i != clones_.end())
-      return i->second;
-    BROKER_INFO("spawning new clone:" << name);
-    auto self = super::self();
-    auto cl = self->template spawn<spawn_flags>(detail::clone_actor, self, name,
-                                                resync_interval, stale_interval,
-                                                mutation_buffer_interval,
-                                                clock_);
-    filter_type filter{name / topic::clone_suffix()};
-    if (auto err = dref().add_store(cl, filter))
-      return err;
-    clones_.emplace(name, cl);
-    return cl;
->>>>>>> ea3e1c1a
   }
 
   /// Returns whether the master for the given store runs at this peer.
@@ -177,16 +140,6 @@
     return ec::no_such_master;
   }
 
-<<<<<<< HEAD
-=======
-  /// Instructs the master of the given store to generate a snapshot.
-  void snapshot(const std::string& name, caf::actor& clone) {
-    auto msg = make_internal_command<snapshot_command>(super::self(),
-                                                       std::move(clone));
-    dref().publish(make_command_message(name / topic::master_suffix(), msg));
-  }
-
->>>>>>> ea3e1c1a
   /// Detaches all masters and clones by sending exit messages to the
   /// corresponding actors.
   void detach_stores() {
