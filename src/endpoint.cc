#include "broker/endpoint.hh"

#include "broker/configuration.hh"
#include "broker/defaults.hh"
#include "broker/detail/die.hh"
#include "broker/detail/filesystem.hh"
#include "broker/internal/configuration_access.hh"
#include "broker/internal/core_actor.hh"
#include "broker/internal/endpoint_access.hh"
#include "broker/internal/json_client.hh"
#include "broker/internal/json_type_mapper.hh"
#include "broker/internal/logger.hh"
#include "broker/internal/metric_exporter.hh"
#include "broker/internal/prometheus.hh"
#include "broker/internal/type_id.hh"
#include "broker/internal/web_socket.hh"
#include "broker/port.hh"
#include "broker/publisher.hh"
#include "broker/status_subscriber.hh"
#include "broker/subscriber.hh"
#include "broker/timeout.hh"

#include <caf/actor.hpp>
#include <caf/actor_system.hpp>
#include <caf/actor_system_config.hpp>
#include <caf/config.hpp>
#include <caf/cow_string.hpp>
#include <caf/error.hpp>
#include <caf/exit_reason.hpp>
#include <caf/flow/observable.hpp>
#include <caf/io/network/default_multiplexer.hpp>
#include <caf/message.hpp>
#include <caf/net/middleman.hpp>
#include <caf/net/tcp_stream_socket.hpp>
#include <caf/net/web_socket/server.hpp>
#include <caf/node_id.hpp>
#include <caf/scheduled_actor/flow.hpp>
#include <caf/scheduler/test_coordinator.hpp>
#include <caf/scoped_actor.hpp>
#include <caf/send.hpp>

#include "broker/defaults.hh"
#include "broker/detail/die.hh"
#include "broker/detail/filesystem.hh"
#include "broker/domain_options.hh"
#include "broker/endpoint.hh"
#include "broker/fwd.hh"
#include "broker/internal/connector.hh"
#include "broker/internal/core_actor.hh"
#include "broker/internal/logger.hh"
#include "broker/internal/metric_exporter.hh"
#include "broker/internal/prometheus.hh"
#include "broker/publisher.hh"
#include "broker/status_subscriber.hh"
#include "broker/subscriber.hh"
#include "broker/timeout.hh"

#include <chrono>
#include <memory>
#include <thread>

#ifdef BROKER_WINDOWS
#  include "Winsock2.h"
#endif

using namespace std::literals;

namespace atom = broker::internal::atom;

using broker::internal::facade;
using broker::internal::native;

namespace broker {

// --- helper actors -----------------------------------------------------------

namespace {

template <class OnValue, class OnError>
struct async_helper_state {
  static inline const char* name = "broker.async-helper";

  caf::event_based_actor* self;
  caf::actor core;
  caf::message msg;
  OnValue on_value;
  OnError on_error;

  async_helper_state(caf::event_based_actor* self, caf::actor core,
                     caf::message msg, OnValue on_value, OnError on_error)
    : self(self),
      core(std::move(core)),
      msg(std::move(msg)),
      on_value(std::move(on_value)),
      on_error(std::move(on_error)) {
    // nop
  }

  caf::behavior make_behavior() {
    self->request(core, caf::infinite, std::move(msg))
      .then(std::move(on_value), std::move(on_error));
    return {};
  }
};

template <class OnValue, class OnError>
using async_helper_actor =
  caf::stateful_actor<async_helper_state<OnValue, OnError>>;

caf::actor_system_config& nat_cfg(configuration& cfg) {
  internal::configuration_access helper{&cfg};
  return helper.cfg();
}

} // namespace

// --- nested classes ----------------------------------------------------------

endpoint::clock::clock(internal::endpoint_context* ctx) : ctx_(ctx) {
  // nop
}

endpoint::clock::~clock() {
  // nop
}

class real_time_clock : public endpoint::clock {
public:
  using super = endpoint::clock;

  explicit real_time_clock(internal::endpoint_context* ctx) : super(ctx) {
    // nop
  }

  timestamp now() const noexcept override {
    return broker::now();
  }

  bool real_time() const noexcept override {
    return true;
  }

  void advance_time(timestamp) override {
    // nop
  }

  void send_later(worker dest, timespan after, void* vptr) override {
    auto& msg = *reinterpret_cast<caf::message*>(vptr);
    auto& sc = ctx_->sys.clock();
    auto t = sc.now() + after;
    auto me = caf::make_mailbox_element(nullptr, caf::make_message_id(),
                                        caf::no_stages, std::move(msg));
    sc.schedule_message(t, caf::actor_cast<caf::strong_actor_ptr>(native(dest)),
                        std::move(me));
  }
};

class sim_clock : public endpoint::clock {
public:
  using super = endpoint::clock;

  using mutex_type = std::mutex;

  using lock_type = std::unique_lock<mutex_type>;

  using pending_msg_type = std::pair<caf::actor, caf::message>;

  using pending_msgs_map_type = std::multimap<timestamp, pending_msg_type>;

  sim_clock(internal::endpoint_context* ctx)
    : super(ctx), time_since_epoch_(timespan{0}), pending_count_(0) {
    // nop
  }

  timestamp now() const noexcept override {
    return timestamp{time_since_epoch_.load()};
  }

  bool real_time() const noexcept override {
    return false;
  }

  void advance_time(timestamp t) override {
    // Advance time.
    if (t <= timestamp{time_since_epoch_})
      return;
    time_since_epoch_ = t.time_since_epoch();
    // Critical section: deliver messages.
    if (pending_count_ == 0)
      return;
    std::unordered_set<caf::actor> sync_with_actors;
    {
      lock_type guard{mtx_};
      auto it = pending_.begin();
      if (it->first > t)
        return;
      // Note: this function is performance-sensitive in the case of Zeek
      // reading pcaps and it's important to not construct fill the set unless
      // it's actually going to be used.
      while (it != pending_.end() && it->first <= t) {
        auto& pm = it->second;
        caf::anon_send(pm.first, std::move(pm.second));
        sync_with_actors.emplace(pm.first);
        it = pending_.erase(it);
        --pending_count_;
      }
    }
    // Send messages to all actors that we sync with.
    caf::scoped_actor self{ctx_->sys};
    for (auto& who : sync_with_actors)
      self->send(who, atom::sync_point_v, self);
    // Schedule a timeout (tick) message to abort syncing in case the actors
    // take too long.
    auto tout_mme = caf::make_mailbox_element(self->ctrl(),
                                              caf::make_message_id(),
                                              caf::no_stages, atom::tick_v);
    auto& caf_clock = self->clock();
    auto tout =
      caf_clock.schedule_message(caf_clock.now() + timeout::frontend,
                                 caf::actor_cast<caf::strong_actor_ptr>(self),
                                 std::move(tout_mme));
    // Wait for response messages.
    bool abort_syncing = false;
    for (size_t i = 0; !abort_syncing && i < sync_with_actors.size(); ++i)
      self->receive(
        [&](atom::sync_point) {
          // nop
        },
        [&](atom::tick) {
          BROKER_DEBUG("advance_time actor syncing timed out");
          abort_syncing = true;
        },
        [&](caf::error& e) {
          BROKER_DEBUG("advance_time actor syncing failed");
          abort_syncing = true;
        });
    // Dispose the timeout if it's still pending to avoid unnecessary messaging.
    if (!abort_syncing)
      tout.dispose();
  }

  void send_later(worker dest, timespan after, void* vptr) override {
    auto& msg = *reinterpret_cast<caf::message*>(vptr);
    lock_type guard{mtx_};
    auto t = this->now() + after;
    pending_.emplace(t,
                     pending_msg_type{std::move(native(dest)), std::move(msg)});
    ++pending_count_;
  }

private:
  /// Nanoseconds since start of the epoch.
  std::atomic<timespan> time_since_epoch_;

  /// Guards pending_.
  mutex_type mtx_;

  /// Stores pending messages until they time out.
  pending_msgs_map_type pending_;

  /// Stores number of items in pending_.  We track it separately as
  /// a micro-optimization -- checking pending_.size() would require
  /// obtaining a lock for mtx_, but instead checking this atomic avoids
  /// that locking expense in the common case.
  std::atomic<size_t> pending_count_;
};

endpoint::background_task::~background_task() {
  // nop
}

namespace {

class prometheus_http_task : public endpoint::background_task {
public:
  prometheus_http_task(caf::actor_system& sys) : mpx_(&sys) {
    // nop
  }

  template <class T>
  bool has(caf::string_view name) {
    auto res = caf::get_as<T>(mpx_.system().config(), name);
    return static_cast<bool>(res);
  }

  expected<uint16_t> start(uint16_t port, caf::actor core,
                           const char* in = nullptr, bool reuse = true) {
    caf::io::doorman_ptr dptr;
    if (auto maybe_dptr = mpx_.new_tcp_doorman(port, in, reuse)) {
      dptr = std::move(*maybe_dptr);
    } else {
      return facade(maybe_dptr.error());
    }
    auto actual_port = dptr->port();
    using impl = internal::prometheus_actor;
    mpx_supervisor_ = mpx_.make_supervisor();
    caf::actor_config cfg{&mpx_};
    worker_ = mpx_.system().spawn_impl<impl, caf::hidden>(cfg, std::move(dptr),
                                                          std::move(core));
    struct { // TODO: replace with std::latch when available.
      std::mutex mx;
      std::condition_variable cv;
      bool lit = false;
      void ignite() {
        std::unique_lock<std::mutex> guard{mx};
        lit = true;
        cv.notify_all();
      }
      void wait() {
        std::unique_lock<std::mutex> guard{mx};
        while (!lit)
          cv.wait(guard);
      }
    } beacon;
    auto run_mpx = [this, &beacon] {
      BROKER_TRACE("");
      mpx_.thread_id(std::this_thread::get_id());
      beacon.ignite();
      mpx_.run();
    };
    thread_ = mpx_.system().launch_thread("broker.prom", run_mpx);
    beacon.wait();
    return actual_port;
  }

  ~prometheus_http_task() override {
    if (mpx_supervisor_) {
      mpx_.dispatch([=] {
        auto base_ptr = caf::actor_cast<caf::abstract_actor*>(worker_);
        auto ptr = static_cast<caf::io::broker*>(base_ptr);
        if (!ptr->getf(caf::abstract_actor::is_terminated_flag)) {
          ptr->context(&mpx_);
          ptr->quit();
          ptr->finalize();
        }
      });
      mpx_supervisor_.reset();
      thread_.join();
    }
  }

  caf::actor telemetry_exporter() {
    return worker_;
  }

private:
  caf::io::network::default_multiplexer mpx_;
  caf::io::network::multiplexer::supervisor_ptr mpx_supervisor_;
  caf::actor worker_;
  std::thread thread_;
};

} // namespace

// --- metrics_exporter_t::endpoint class --------------------------------------

using string_list = std::vector<std::string>;

void endpoint::metrics_exporter_t::set_interval(caf::timespan new_interval) {
  if (new_interval.count() > 0)
    caf::anon_send(native(parent_->telemetry_exporter_), atom::put_v,
                   new_interval);
}

void endpoint::metrics_exporter_t::set_target(topic new_target) {
  if (!new_target.empty())
    caf::anon_send(native(parent_->telemetry_exporter_), atom::put_v,
                   std::move(new_target));
}

void endpoint::metrics_exporter_t::set_id(std::string new_id) {
  if (!new_id.empty())
    caf::anon_send(native(parent_->telemetry_exporter_), atom::put_v,
                   std::move(new_id));
}

void endpoint::metrics_exporter_t::set_prefixes(string_list new_prefixes) {
  // We only wrap the prefixes into a filter to get around assigning a type ID
  // to std::vector<std::string> (which technically would require us to change
  // Broker ID on the network).
  filter_type boxed;
  for (auto& str : new_prefixes)
    boxed.emplace_back(std::move(str));
  caf::anon_send(native(parent_->telemetry_exporter_), atom::put_v,
                 std::move(boxed));
}

void endpoint::metrics_exporter_t::set_import_topics(string_list new_topics) {
  filter_type filter;
  for (auto& str : new_topics)
    filter.emplace_back(std::move(str));
  caf::anon_send(native(parent_->telemetry_exporter_), atom::join_v,
                 std::move(filter));
}

// --- endpoint class ----------------------------------------------------------

namespace {

struct connector_task : public endpoint::background_task {
public:
  connector_task() = default;
  connector_task(connector_task&&) = default;
  connector_task& operator=(connector_task&&) = default;

  connector_task(const connector_task&) = delete;
  connector_task& operator=(const connector_task&) = delete;

  ~connector_task() override {
    if (connector_) {
      connector_->async_shutdown();
      thread_.join();
    }
  }

  internal::connector_ptr start(caf::actor_system& sys, endpoint_id this_peer,
                                const broker_options& broker_cfg,
                                openssl_options_ptr ssl_cfg) {
    connector_ = std::make_shared<internal::connector>(this_peer, broker_cfg,
                                                       std::move(ssl_cfg));
    thread_ = std::thread{[ptr{connector_}, sys_ptr{&sys}] {
      CAF_SET_LOGGER_SYS(sys_ptr);
      ptr->run();
    }};
    return connector_;
  }

private:
  std::shared_ptr<internal::connector> connector_;
  std::thread thread_;
};

} // namespace

// --- endpoint class ----------------------------------------------------------

namespace {

struct indentation {
  size_t size;
};

indentation operator+(indentation x, size_t y) noexcept {
  return {x.size + y};
}

std::ostream& operator<<(std::ostream& out, indentation indent) {
  for (size_t i = 0; i < indent.size; ++i)
    out.put(' ');
  return out;
}

// TODO: this function replicates code in CAF for --dump-config; consider making
//       it a public API function in CAF.
void pretty_print(std::ostream& out, const caf::settings& xs,
                  indentation indent) {
  using std::cout;
  for (const auto& kvp : xs) {
    if (kvp.first == "dump-config")
      continue;
    if (auto submap = caf::get_if<caf::config_value::dictionary>(&kvp.second)) {
      out << indent << kvp.first << " {\n";
      pretty_print(out, *submap, indent + 2);
      out << indent << "}\n";
    } else if (auto lst = caf::get_if<caf::config_value::list>(&kvp.second)) {
      if (lst->empty()) {
        out << indent << kvp.first << " = []\n";
      } else {
        out << indent << kvp.first << " = [\n";
        auto list_indent = indent + 2;
        for (auto& x : *lst)
          out << list_indent << to_string(x) << ",\n";
        out << indent << "]\n";
      }
    } else {
      out << indent << kvp.first << " = " << to_string(kvp.second) << '\n';
    }
  }
}

} // namespace

endpoint::endpoint() : endpoint(configuration{}, endpoint_id::random()) {
  // nop
}

endpoint::endpoint(configuration config)
  : endpoint(std::move(config), endpoint_id::random()) {
  // nop
}

endpoint::endpoint(configuration config, endpoint_id id) : id_(id) {
  // Spin up the actor system.
  auto broker_cfg = config.options();
  auto ssl_cfg = config.openssl_options();
  ctx_ = std::make_shared<internal::endpoint_context>(std::move(config));
  auto& sys = ctx_->sys;
  auto& cfg = nat_cfg(ctx_->cfg);
  // Stop immediately if any helptext was printed.
  if (cfg.cli_helptext_printed)
    exit(0);
  // Make sure the OpenSSL config is consistent.
  if (ssl_cfg && ssl_cfg->authentication_enabled()) {
    if (ssl_cfg->certificate.empty()) {
      std::cerr << "FATAL: No certificate configured for SSL endpoint.\n";
      ::abort();
    }
    if (ssl_cfg->key.empty()) {
      std::cerr << "FATAL: No private key configured for SSL endpoint.\n";
      ::abort();
    }
  }
  // Create a directory for storing the meta data if requested.
  auto meta_dir = get_or(cfg, "broker.recording-directory",
                         caf::string_view{defaults::recording_directory});
  if (!meta_dir.empty()) {
    if (detail::is_directory(meta_dir))
      detail::remove_all(meta_dir);
    if (detail::mkdirs(meta_dir)) {
      auto dump = cfg.dump_content();
      std::ofstream conf_file{meta_dir + "/broker.conf"};
      if (!conf_file)
        BROKER_WARNING("failed to write to config file");
      else
        pretty_print(conf_file, dump, {0});
    } else {
      std::cerr << "WARNING: unable to create \"" << meta_dir
                << "\" for recording meta data\n";
    }
  }
  // Spin up the connector unless disabled via config.
  internal::connector_ptr conn_ptr;
  if (!caf::get_or(cfg, "broker.disable-connector", false)) {
    auto conn_task = std::make_unique<connector_task>();
    conn_ptr = conn_task->start(sys, id_, broker_cfg, ssl_cfg);
    background_tasks_.emplace_back(std::move(conn_task));
  } else {
    BROKER_DEBUG("run without a connector (assuming test mode)");
  }
  // Initialize remaining state.
  auto opts = ctx_->cfg.options();
  if (opts.use_real_time)
    clock_ = std::make_unique<real_time_clock>(ctx_.get());
  else
    clock_ = std::make_unique<sim_clock>(ctx_.get());
  BROKER_INFO("creating endpoint" << id_);
  // TODO: the core actor may end up running basically nonstop in case it has a
  //       lot of incoming traffic to manage. CAF *should* suspend actors based
  //       on the 'caf.scheduler.max-throughput' setting. However, this is
  //       basically infinite (INT_MAX) by default and also currently doesn't
  //       work properly for flows. So until we find a good solution here, we
  //       spawn the core detached, because Zeek usually configures Broker to
  //       have a single thread for the CAF scheduler and we can end up starving
  //       background tasks. However, we must make sure to never detach the core
  //       when running the unit tests because we otherwise mess up the
  //       deterministic setup.
  caf::actor core;
  using core_t = internal::core_actor;
  domain_options adaptation{opts.disable_forwarding};
  if (auto sp = caf::get_as<std::string>(cfg, "caf.scheduler.policy");
      sp && *sp == "testing") {
    core = sys.spawn<core_t>(id_, filter_type{}, clock_.get(), &adaptation,
                             std::move(conn_ptr));
  } else {
    core = sys.spawn<core_t, caf::detached>(id_, filter_type{}, clock_.get(),
                                            &adaptation, std::move(conn_ptr));
  }
  core_ = facade(core);
  // Spin up a Prometheus actor if configured or an exporter.
  if (auto port = caf::get_as<broker::port>(cfg, "broker.metrics.port")) {
    auto ptask = std::make_unique<prometheus_http_task>(sys);
    auto addr = caf::get_or(cfg, "broker.metrics.address", std::string{});
    if (auto actual_port =
          ptask->start(port->number(), native(core_),
                       addr.empty() ? nullptr : addr.c_str())) {
      BROKER_INFO("expose metrics on port" << *actual_port);
      telemetry_exporter_ = facade(ptask->telemetry_exporter());
      background_tasks_.emplace_back(std::move(ptask));
    } else {
      BROKER_ERROR("failed to expose metrics:" << actual_port.error());
    }
  } else {
    using exporter_t = internal::metric_exporter_actor;
    auto params = internal::metric_exporter_params::from(cfg);
    auto hdl = sys.spawn<exporter_t>(native(core_), std::move(params));
    telemetry_exporter_ = facade(hdl);
  }
  // Spin up a WebSocket server when requested.
<<<<<<< HEAD
  if (auto port = caf::get_as<uint16_t>(cfg, "broker.web-socket.port"))
    web_socket_listen(caf::get_or(cfg, "broker.web-socket.address", ""s),
                      *port);
=======
  if (auto port = caf::get_as<broker::port>(cfg, "broker.web-socket.port"))
    web_socket_listen("0.0.0.0"s, port->number());
>>>>>>> 26a9d5c9
}

endpoint::~endpoint() {
  shutdown();
}

void endpoint::shutdown() {
  // Destroying a destroyed endpoint is a no-op.
  if (!ctx_)
    return;
  BROKER_INFO("shutting down endpoint");
  if (!await_stores_on_shutdown_) {
    BROKER_DEBUG("tell core actor to terminate stores");
    caf::anon_send(native(core_), atom::shutdown_v, atom::data_store_v);
  }
  // Lifetime scope of the scoped actor: must go out of scope before destroying
  // the actor system.
  {
    // TODO: there's got to be a better solution than calling the test
    //       coordinator manually here.
    using caf::scheduler::test_coordinator;
    auto& sys = ctx_->sys;
    auto sched = dynamic_cast<test_coordinator*>(&sys.scheduler());
    caf::scoped_actor self{sys};
    BROKER_DEBUG("tell the core actor to stop");
    self->monitor(native(core_));
    self->send(native(core_), atom::shutdown_v, shutdown_options_);
    if (sched)
      sched->run();
    self->receive( // Give the core 5s time to shut down gracefully.
      [](const caf::down_msg&) {},
      caf::after(std::chrono::seconds(5)) >>
        [&] {
          BROKER_WARNING("core actor failed to shut down gracefully, kill");
          self->send_exit(native(core_), caf::exit_reason::kill);
          self->wait_for(native(core_));
        });
    core_ = nullptr;
    BROKER_DEBUG("stop all background workers");
    if (!workers_.empty()) {
      for (auto& hdl : workers_)
        caf::anon_send_exit(native(hdl), caf::exit_reason::user_shutdown);
      BROKER_DEBUG("wait until all background workers terminated");
      if (sched)
        sched->run();
      for (auto& hdl : workers_)
        self->wait_for(native(hdl));
      workers_.clear();
    }
    BROKER_DEBUG("stop the telemetry exporter");
    self->send_exit(native(telemetry_exporter_),
                    caf::exit_reason::user_shutdown);
    if (sched)
      sched->run();
    self->wait_for(native(telemetry_exporter_));
    telemetry_exporter_ = nullptr;
  }
  BROKER_DEBUG("stop" << background_tasks_.size() << "background tasks");
  background_tasks_.clear();
  ctx_.reset();
  clock_.reset();
}

uint16_t endpoint::listen(const std::string& address, uint16_t port,
                          error* err_ptr, bool reuse_addr) {
  BROKER_TRACE(BROKER_ARG(address) << BROKER_ARG(port));
  BROKER_INFO("try listening on"
              << (address + ":" + std::to_string(port))
              << (ctx_->cfg.options().disable_ssl ? "(no SSL)" : "(SSL)"));
  uint16_t result = 0;
  caf::scoped_actor self{ctx_->sys};
  self
    ->request(native(core_), caf::infinite, atom::listen_v, address, port,
              reuse_addr)
    .receive(
      [&](atom::listen, atom::ok, uint16_t res) {
        BROKER_DEBUG("listening on port" << res);
        BROKER_ASSERT(res != 0);
        result = res;
      },
      [&](caf::error& err) {
        BROKER_DEBUG("cannot listen to" << address << "on port" << port << ":"
                                        << err);
        if (err_ptr)
          *err_ptr = facade(err);
      });
  return result;
}

bool endpoint::peer(const std::string& address, uint16_t port,
                    timeout::seconds retry) {
  BROKER_TRACE(BROKER_ARG(address) << BROKER_ARG(port) << BROKER_ARG(retry));
  BROKER_INFO("starting to peer with" << (address + ":" + std::to_string(port))
                                      << "retry:" << to_string(retry)
                                      << "[synchronous]");
  bool result = false;
  caf::scoped_actor self{ctx_->sys};
  self
    ->request(native(core_), caf::infinite, atom::peer_v,
              network_info{address, port, retry})
    .receive(
      [&](atom::peer, atom::ok, endpoint_id) { //
        result = true;
      },
      [&](caf::error& err) {
        BROKER_DEBUG("cannot peer to" << address << "on port" << port << ":"
                                      << err);
      });
  return result;
}

void endpoint::peer_nosync(const std::string& address, uint16_t port,
                           timeout::seconds retry) {
  BROKER_TRACE(BROKER_ARG(address) << BROKER_ARG(port));
  BROKER_INFO("starting to peer with" << (address + ":" + std::to_string(port))
                                      << "retry:" << to_string(retry)
                                      << "[asynchronous]");
  caf::anon_send(native(core_), atom::peer_v,
                 network_info{address, port, retry});
}

std::future<bool> endpoint::peer_async(std::string host, uint16_t port,
                                       timeout::seconds retry) {
  BROKER_TRACE(BROKER_ARG(host) << BROKER_ARG(port));
  auto prom = std::make_shared<std::promise<bool>>();
  auto res = prom->get_future();
  auto on_val = [prom](atom::peer, atom::ok, endpoint_id) mutable {
    prom->set_value(true);
  };
  auto on_err = [prom](const caf::error&) { prom->set_value(false); };
  using actor_t = async_helper_actor<decltype(on_val), decltype(on_err)>;
  auto msg = caf::make_message(atom::peer_v,
                               network_info{std::move(host), port, retry});
  ctx_->sys.spawn<actor_t>(native(core_), std::move(msg), std::move(on_val),
                           std::move(on_err));
  return res;
}

bool endpoint::unpeer(const std::string& address, uint16_t port) {
  BROKER_TRACE(BROKER_ARG(address) << BROKER_ARG(port));
  BROKER_INFO("stopping to peer with" << address << ":" << port
                                      << "[synchronous]");
  bool result = false;
  caf::scoped_actor self{ctx_->sys};
  self
    ->request(native(core_), caf::infinite, atom::unpeer_v,
              network_info{address, port})
    .receive([&] { result = true; },
             [&](caf::error& err) {
               BROKER_DEBUG("Cannot unpeer from" << address << "on port" << port
                                                 << ":" << err);
             });

  return result;
}

void endpoint::unpeer_nosync(const std::string& address, uint16_t port) {
  BROKER_TRACE(BROKER_ARG(address) << BROKER_ARG(port));
  BROKER_INFO("stopping to peer with " << address << ":" << port
                                       << "[asynchronous]");
  caf::anon_send(native(core_), atom::unpeer_v, network_info{address, port});
}

std::vector<peer_info> endpoint::peers() const {
  std::vector<peer_info> result;
  caf::scoped_actor self{ctx_->sys};
  self->request(native(core_), caf::infinite, atom::get_v, atom::peer_v)
    .receive([&](std::vector<peer_info>& peers) { result = std::move(peers); },
             [](const caf::error& e) {
               detail::die("failed to get peers:", to_string(e));
             });
  return result;
}

uint16_t endpoint::web_socket_listen(const std::string& address, uint16_t port,
                                     error* err, bool reuse_addr) {
  auto on_connect = [sp = &ctx_->sys, id = id_, core = native(core_)](
                      const caf::settings& hdr,
                      internal::web_socket::connect_event_t& ev) {
    auto& [pull, push] = ev;
    auto user_agent = caf::get_or(hdr, "web-socket.fields.User-Agent", "null");
    auto addr =
      network_info{caf::get_or(hdr, "web-socket.remote-address", "unknown"),
                   caf::get_or(hdr, "web-socket.remote-port", uint16_t{0}), 0s};
    BROKER_INFO("new JSON client with address" << addr << "and user agent"
                                               << user_agent);
    using impl_t = internal::json_client_actor;
    sp->spawn<impl_t>(id, core, addr, std::move(pull), std::move(push));
  };
  auto ssl_cfg = ctx_->cfg.openssl_options();
  auto res = internal::web_socket::launch(ctx_->sys, ssl_cfg, address, port,
                                          reuse_addr, "/v1/messages/json",
                                          std::move(on_connect));
  if (res) {
    return *res;
  } else {
    if (err)
      *err = std::move(res.error());
    return 0;
  }
}

std::vector<topic> endpoint::peer_subscriptions() const {
  std::vector<topic> result;
  caf::scoped_actor self{ctx_->sys};
  self
    ->request(native(core_), caf::infinite, atom::get_v, atom::peer_v,
              atom::subscriptions_v)
    .receive([&](std::vector<topic>& ts) { result = std::move(ts); },
             [](const caf::error& e) {
               detail::die("failed to get peer subscriptions:", to_string(e));
             });
  return result;
}

void endpoint::forward(std::vector<topic> ts) {
  BROKER_INFO("forwarding topics" << ts);
  caf::anon_send(native(core_), atom::subscribe_v, std::move(ts));
}

void endpoint::publish(topic t, data d) {
  BROKER_INFO("publishing" << std::make_pair(t, d));
  caf::anon_send(native(core_), atom::publish_v,
                 make_data_message(std::move(t), std::move(d)));
}

void endpoint::publish(const endpoint_info& dst, topic t, data d) {
  BROKER_INFO("publishing" << std::make_pair(t, d) << "to" << dst.node);
  caf::anon_send(native(core_), atom::publish_v,
                 make_data_message(std::move(t), std::move(d)), dst);
}

void endpoint::publish(data_message x) {
  BROKER_INFO("publishing" << x);
  caf::anon_send(native(core_), atom::publish_v, std::move(x));
}

void endpoint::publish(std::vector<data_message> xs) {
  BROKER_INFO("publishing" << xs.size() << "messages");
  for (auto& x : xs)
    publish(std::move(x));
}

publisher endpoint::make_publisher(topic ts) {
  return publisher::make(*this, std::move(ts));
}

status_subscriber endpoint::make_status_subscriber(bool receive_statuses,
                                                   size_t queue_size) {
  return status_subscriber::make(*this, receive_statuses, queue_size);
}

subscriber endpoint::make_subscriber(filter_type filter, size_t queue_size) {
  return subscriber::make(*this, std::move(filter), queue_size);
}

namespace {

struct worker_state {
  static inline const char* name = "broker.subscriber";
};

using worker_actor = caf::stateful_actor<worker_state>;

} // namespace

worker endpoint::do_subscribe(filter_type&& filter,
                              const detail::sink_driver_ptr& sink) {
  BROKER_ASSERT(sink != nullptr);
  using caf::async::make_spsc_buffer_resource;
  // Get a pair of connected resources.
  // Note: structured bindings with values confuses clang-tidy's leak checker.
  auto resources = make_spsc_buffer_resource<data_message>();
  auto& [con_res, prod_res] = resources;
  // Subscribe a new worker to the consumer end.
  auto [obs, launch_obs] = ctx_->sys.spawn_inactive<worker_actor>();
  sink->init();
  obs //
    ->make_observable()
    .from_resource(con_res)
    .subscribe(caf::flow::make_observer(
      [sink](const data_message& msg) { sink->on_next(msg); },
      [sink](const caf::error& err) { sink->on_cleanup(facade(err)); },
      [sink] {
        error no_error;
        sink->on_cleanup(no_error);
      }));
  auto worker = caf::actor{obs};
  launch_obs();
  // Hand the producer end to the core.
  caf::anon_send(native(core()), std::move(filter), std::move(prod_res));
  // Store background worker and return.
  workers_.emplace_back(facade(worker));
  return workers_.back();
}

namespace {

// Implements the Pullable concept from CAF.
class data_message_source {
public:
  using driver_ptr = detail::source_driver_ptr;

  using output_type = data_message;

  explicit data_message_source(driver_ptr driver) : driver_(std::move(driver)) {
    // nop
  }

  data_message_source(data_message_source&&) = default;
  data_message_source(const data_message_source&) = default;
  data_message_source& operator=(data_message_source&&) = default;
  data_message_source& operator=(const data_message_source&) = default;

  template <class Step, class... Steps>
  void pull(size_t n, Step& step, Steps&... steps) {
    // Stop when already at the end.
    if (driver_->at_end()) {
      step.on_complete(steps...);
      return;
    }
    // Pull from the driver and propagate values down the pipeline.
    buf_.clear();
    driver_->pull(buf_, n);
    for (auto& msg : buf_)
      if (!step.on_next(msg, steps...))
        return;
    // Check for end condition again.
    if (driver_->at_end()) {
      step.on_complete(steps...);
      return;
    }
  }

private:
  driver_ptr driver_;
  std::deque<data_message> buf_;
};

} // namespace

worker
endpoint::do_publish_all(const std::shared_ptr<detail::source_driver>& driver) {
  BROKER_ASSERT(driver != nullptr);
  using caf::async::make_spsc_buffer_resource;
  // Get a pair of connected resources.
  // Note: structured bindings with values confuses clang-tidy's leak checker.
  auto resources = make_spsc_buffer_resource<data_message>();
  auto [con_res, prod_res] = resources;
  // Push to the producer end with a new worker.
  auto [src, launch_src] = ctx_->sys.spawn_inactive<worker_actor>();
  driver->init();
  src //
    ->make_observable()
    .from_generator(data_message_source{driver})
    .subscribe(prod_res);
  auto worker = caf::actor{src};
  launch_src();
  // Hand the consumer end to the core.
  caf::anon_send(native(core_),
                 internal::data_consumer_res{std::move(con_res)});
  // Store background worker and return.
  workers_.emplace_back(facade(worker));
  return workers_.back();
}

broker_options endpoint::options() const {
  return ctx_->cfg.options();
}

expected<store> endpoint::attach_master(std::string name, backend type,
                                        backend_options opts) {
  BROKER_TRACE(BROKER_ARG(name) << BROKER_ARG(type) << BROKER_ARG(opts));
  BROKER_INFO("attaching master store" << name << "of type" << type);
  expected<store> res{ec::unspecified};
  caf::scoped_actor self{ctx_->sys};
  self
    ->request(native(core_), caf::infinite, atom::data_store_v, atom::master_v,
              atom::attach_v, name, type, std::move(opts))
    .receive(
      [&](caf::actor& master) {
        res = store{id_, facade(master), std::move(name)};
      },
      [&](caf::error& e) { res = facade(e); });
  return res;
}

expected<store> endpoint::attach_clone(std::string name, double resync_interval,
                                       double stale_interval,
                                       double mutation_buffer_interval) {
  BROKER_TRACE(BROKER_ARG(name)
               << BROKER_ARG(resync_interval) << BROKER_ARG(stale_interval)
               << BROKER_ARG(mutation_buffer_interval));
  BROKER_INFO("attaching clone store" << name);
  expected<store> res{ec::unspecified};
  caf::scoped_actor self{ctx_->sys};
  self
    ->request(native(core_), caf::infinite, atom::data_store_v, atom::clone_v,
              atom::attach_v, name, resync_interval, stale_interval,
              mutation_buffer_interval)
    .receive(
      [&](caf::actor& clone) {
        res = store{id_, facade(clone), std::move(name)};
      },
      [&](caf::error& e) { res = facade(e); });
  return res;
}

void endpoint::init_socket_api() {
#ifdef BROKER_WINDOWS
  WSADATA WinsockData;
  if (WSAStartup(MAKEWORD(2, 2), &WinsockData) != 0) {
    fprintf(stderr, "WSAStartup failed\n");
    abort();
  }
#endif
}

void endpoint::deinit_socket_api() {
#ifdef BROKER_WINDOWS
  WSACleanup();
#endif
}

void endpoint::init_system() {
  configuration::init_global_state();
  init_socket_api();
  init_ssl_api();
}

void endpoint::deinit_system() {
  deinit_ssl_api();
  deinit_socket_api();
}

bool endpoint::await_peer(endpoint_id whom, timespan timeout) {
  BROKER_TRACE(BROKER_ARG(whom) << BROKER_ARG(timeout));
  bool result = false;
  caf::scoped_actor self{ctx_->sys};
  self->request(native(core()), timeout, atom::await_v, whom)
    .receive(
      [&]([[maybe_unused]] endpoint_id& discovered) {
        BROKER_ASSERT(whom == discovered);
        result = true;
      },
      [&](caf::error& e) {
        // nop
      });
  return result;
}

void endpoint::await_peer(endpoint_id whom, std::function<void(bool)> callback,
                          timespan timeout) {
  BROKER_TRACE(BROKER_ARG(whom) << BROKER_ARG(timeout));
  if (!callback) {
    BROKER_ERROR("invalid callback received for await_peer");
    return;
  }
  auto f = [whom, cb{std::move(callback)}](caf::event_based_actor* self,
                                           const caf::actor& core, timespan t) {
    self->request(core, t, atom::await_v, whom)
      .then(
        [&]([[maybe_unused]] endpoint_id& discovered) {
          BROKER_ASSERT(whom == discovered);
          cb(true);
        },
        [&](caf::error& e) { cb(false); });
  };
  ctx_->sys.spawn(f, native(core_), timeout);
}

bool endpoint::await_filter_entry(const topic& what, timespan timeout) {
  using namespace std::literals;
  BROKER_TRACE(BROKER_ARG(what) << BROKER_ARG(timeout));
  auto abs_timeout = broker::now() + timeout;
  for (;;) {
    auto xs = filter();
    if (std::find(xs.begin(), xs.end(), what) != xs.end()) {
      return true;
    } else if (broker::now() < abs_timeout) {
      std::this_thread::sleep_for(10ms);
    } else {
      return false;
    }
  }
}

filter_type endpoint::filter() const {
  filter_type result;
  caf::scoped_actor self{ctx_->sys};
  self->request(native(core()), caf::infinite, atom::get_filter_v)
    .receive(
      [&](filter_type& res) {
        using std::swap;
        swap(res, result);
      },
      [](caf::error&) {
        // nop
      });
  return result;
}

// -- worker management --------------------------------------------------------

void endpoint::wait_for(worker who) {
  caf::scoped_actor tmp{ctx_->sys};
  tmp->wait_for(native(who));
  if (auto i = std::find(workers_.begin(), workers_.end(), who);
      i != workers_.end()) {
    workers_.erase(i);
  }
}

void endpoint::stop(worker who) {
  caf::anon_send_exit(native(who), caf::exit_reason::user_shutdown);
  if (auto i = std::find(workers_.begin(), workers_.end(), who);
      i != workers_.end()) {
    workers_.erase(i);
  }
}

} // namespace broker

namespace broker::internal {

endpoint_context::endpoint_context(configuration&& src)
  : cfg(std::move(src)), sys(nat_cfg(cfg)) {
  // nop
}

caf::actor_system& endpoint_access::sys() {
  return ep->ctx_->sys;
}

const caf::actor_system_config& endpoint_access::cfg() {
  return nat_cfg(ep->ctx_->cfg);
}

std::shared_ptr<endpoint_context> endpoint_access::ctx() {
  return ep->ctx_;
}

} // namespace broker::internal<|MERGE_RESOLUTION|>--- conflicted
+++ resolved
@@ -586,14 +586,9 @@
     telemetry_exporter_ = facade(hdl);
   }
   // Spin up a WebSocket server when requested.
-<<<<<<< HEAD
-  if (auto port = caf::get_as<uint16_t>(cfg, "broker.web-socket.port"))
+  if (auto port = caf::get_as<broker::port>(cfg, "broker.web-socket.port"))
     web_socket_listen(caf::get_or(cfg, "broker.web-socket.address", ""s),
-                      *port);
-=======
-  if (auto port = caf::get_as<broker::port>(cfg, "broker.web-socket.port"))
-    web_socket_listen("0.0.0.0"s, port->number());
->>>>>>> 26a9d5c9
+                      port->number());
 }
 
 endpoint::~endpoint() {
