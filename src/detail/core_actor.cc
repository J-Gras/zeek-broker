#include "broker/logger.hh" // Must come before any CAF include.

#include "broker/detail/core_actor.hh"

#include <caf/all.hpp>

#include <caf/io/middleman.hpp>

#include "broker/atoms.hh"
#include "broker/backend.hh"
#include "broker/backend_options.hh"
#include "broker/convert.hh"
#include "broker/endpoint.hh"
#include "broker/error.hh"
#include "broker/peer_status.hh"
#include "broker/status.hh"
#include "broker/timeout.hh"
#include "broker/topic.hh"
#include "broker/version.hh"

#include "broker/detail/assert.hh"
#include "broker/detail/clone_actor.hh"
#include "broker/detail/die.hh"
#include "broker/detail/make_backend.hh"
#include "broker/detail/make_unique.hh"
#include "broker/detail/master_actor.hh"
#include "broker/detail/master_resolver.hh"

using namespace caf;

namespace broker {
namespace detail {

const char* core_state::name = "core";

core_state::core_state(caf::event_based_actor* ptr)
  : self(ptr),
    cache(ptr),
    shutting_down(false),
    ep(nullptr) {
  errors_ = self->system().groups().get_local("broker/errors");
  statuses_ = self->system().groups().get_local("broker/statuses");
}

void core_state::init(filter_type initial_filter, broker_options opts,
                      endpoint* e) {
  ep = e; 
  options = std::move(opts);
  filter = std::move(initial_filter);
  cache.set_use_ssl(! options.disable_ssl);
  governor = caf::make_counted<governor_type>(self, this, filter);
}

void core_state::update_filter_on_peers() {
  CAF_LOG_TRACE("");
  policy().for_each_peer([&](const actor& hdl) {
    self->send(hdl, atom::update::value, filter);
  });
}

void core_state::add_to_filter(filter_type xs) {
  CAF_LOG_TRACE(CAF_ARG(xs));
  // Get initial size of our filter.
  auto s0 = filter.size();
  // Insert new elements then remove duplicates with sort and unique.
  filter.insert(filter.end(), std::make_move_iterator(xs.begin()),
                std::make_move_iterator(xs.end()));
  std::sort(filter.begin(), filter.end());
  auto e = std::unique(filter.begin(), filter.end());
  if (e != filter.end())
    filter.erase(e, filter.end());
  // Update our peers if we have actually changed our filter.
  if (s0 != filter.size()) {
    CAF_LOG_DEBUG("Changed filter to " << filter);
    update_filter_on_peers();
  }
}

bool core_state::has_peer(const caf::actor& x) {
  return pending_peers.count(x) > 0 || policy().has_peer(x);
}

bool core_state::has_remote_master(const std::string& name) {
  // If we don't have a master recorded locally, we could still have a
  // propagated subscription to a remote core hosting a master.
  auto x = name / topics::reserved / topics::master;
  return policy().peers().any_filter([&](const peer_filter& filter) {
    auto e = filter.second.end();
    return std::find(filter.second.begin(), e, x) != e;
  });
}

core_policy& core_state::policy() {
  return governor->policy();
}

result<void> init_peering(caf::stateful_actor<core_state>* self,
                          actor remote_core, response_promise rp) {
  CAF_LOG_TRACE(CAF_ARG(remote_core));
  auto& st = self->state;
  // Sanity checking.
  if (remote_core == nullptr) {
    rp.deliver(sec::invalid_argument);
    return rp;
  }
  // Ignore repeated peering requests without error.
  if (st.pending_peers.count(remote_core) > 0 || st.has_peer(remote_core)) {
    rp.deliver(caf::unit);
    return rp;
  }
  // Create necessary state and send message to remote core.
  st.pending_peers.emplace(remote_core,
                           core_state::pending_peer_state{0, rp});
  self->send(self * remote_core, atom::peer::value, st.filter, self);
  self->monitor(remote_core);
  return rp;
};

struct retry_state {
  network_info addr;
  response_promise rp;

  void try_once(caf::stateful_actor<core_state>* self);
};

} // namespace detail
} // namespace broker

CAF_ALLOW_UNSAFE_MESSAGE_TYPE(broker::detail::retry_state)

namespace broker {
namespace detail {

void retry_state::try_once(caf::stateful_actor<core_state>* self) {
  auto cpy = std::move(*this);
  self->state.cache.fetch(cpy.addr,
                          [self, cpy](actor x) mutable {
                            init_peering(self, std::move(x), std::move(cpy.rp));
                          },
                          [self, cpy](error) mutable {
                            auto desc = "remote endpoint unavailable";
                            BROKER_ERROR(desc);
                            self->state.emit_error<ec::peer_unavailable>(
                              cpy.addr, desc);
                            if (cpy.addr.retry.count() > 0) {
                              BROKER_INFO("retrying"
                                          << cpy.addr << "in"
                                          << to_string(cpy.addr.retry));
                              self->delayed_send(self, cpy.addr.retry, cpy);
                            } else
                              cpy.rp.deliver(sec::cannot_connect_to_node);
                          });
}

caf::behavior core_actor(caf::stateful_actor<core_state>* self,
                         filter_type initial_filter, broker_options options,
                         endpoint* ep) {
  self->state.init(std::move(initial_filter), std::move(options), ep);
  // We monitor remote inbound peerings and local outbound peerings.
  self->set_down_handler(
    [=](const caf::down_msg& down) {
      // Only required because the initial `peer` message can get lost.
      auto& st = self->state;
      auto hdl = caf::actor_cast<caf::actor>(down.source);
      auto i = st.pending_peers.find(hdl);
      if (i != st.pending_peers.end()) {
        st.emit_error<ec::peer_unavailable>(hdl, "remote endpoint unavailable");
        i->second.rp.deliver(down.reason);
        st.pending_peers.erase(i);
      }
      /* TODO: still needed? Already tracked by governor.
      BROKER_INFO("got DOWN from peer" << to_string(down.source));
      auto peers = &self->state.peers;
      auto pred = [&](const peer_state& p) {
        return p.actor && p.actor->address() == down.source;
      };
      auto i = std::find_if(peers->begin(), peers->end(), pred);
      BROKER_ASSERT(i != self->state.peers.end());
      const char* desc;
      if (is_outbound(i->info.flags)) {
        BROKER_ASSERT(is_local(i->info.flags));
        desc = "lost local outbound peer";
      } else {
        BROKER_ASSERT(is_inbound(i->info.flags));
        BROKER_ASSERT(is_remote(i->info.flags));
        desc = "lost remote inbound peer";
      }
      BROKER_INFO(desc);
      self->send(subscriber, make_status<sc::peer_removed>(i->info.peer, desc));
      peers->erase(i);
      */
    }
  );
  return {
    // --- filter manipulation -------------------------------------------------
    [=](atom::subscribe, filter_type& f) {
      CAF_LOG_TRACE(CAF_ARG(f));
      self->state.add_to_filter(std::move(f));
    },
    // --- peering requests from local actors, i.e., "step 0" ------------------
    [=](atom::peer, actor remote_core) -> result<void> {
      return init_peering(self, std::move(remote_core),
                          self->make_response_promise());
    },
    [=](atom::peer, network_info& addr) -> result<void> {
      auto rp = self->make_response_promise();
      retry_state rt{std::move(addr), rp};
      rt.try_once(self);
      return rp;
    },
    [=](atom::peer, atom::retry, network_info& addr) {
      retry_state rt{std::move(addr), {}};
      rt.try_once(self);
    },
    [=](retry_state& rt) { rt.try_once(self); },
    // --- 3-way handshake for establishing peering streams between A and B ----
    // --- A (this node) performs steps #1 and #3; B performs #2 and #4 --------
    // Step #1: - A demands B shall establish a stream back to A
    //          - A has subscribers to the topics `ts`
    [=](atom::peer, filter_type& peer_ts,
        caf::actor& peer_hdl) -> detail::core_policy::step1_handshake {
      CAF_LOG_TRACE(CAF_ARG(peer_ts) << CAF_ARG(peer_hdl));
      auto& st = self->state;
      // Reject anonymous peering requests.
      if (peer_hdl == nullptr) {
        CAF_LOG_DEBUG("Drop anonymous peering request.");
        return {};
      }
      // Drop repeated handshake requests.
      if (st.has_peer(peer_hdl)) {
        CAF_LOG_WARNING("Drop peering request from already connected peer.");
<<<<<<< HEAD
        return invalid_stream;
      }
      // Start streaming.
      auto sid = self->make_stream_id();
      auto remote_core_ptr = actor_cast<caf::strong_actor_ptr>(remote_core);
      auto handshake_data = std::make_tuple(st.filter, caf::actor{self});
      if (!self->add_sink<message>(st.governor, sid, nullptr, remote_core_ptr,
                                   caf::no_stages, caf::make_message_id(),
                                   stream_priority::normal,
                                   std::move(handshake_data))) {
        CAF_LOG_WARNING("Unable to add sink state for streaming to peer.");
        return invalid_stream;
=======
        return {};
>>>>>>> 90022e4b
      }
      CAF_LOG_DEBUG("received handshake step #1" << CAF_ARG(peer_hdl)
                    << CAF_ARG(actor{self}));
      // Start CAF stream.
      return st.policy().start_peering<true>(peer_hdl, std::move(peer_ts));
    },
    // Step #2: B establishes a stream to A and sends its own filter
    [=](const stream<message>& in, filter_type& filter, caf::actor& peer_hdl) {
      CAF_LOG_TRACE(CAF_ARG(in) << CAF_ARG(filter) << peer_hdl);
      auto& st = self->state;
<<<<<<< HEAD
      // Reject anonymous peering requests and unrequested handshakes.
      auto p = st.prev_peer_from_handshake();
      if (p == nullptr) {
        CAF_LOG_DEBUG("Drop anonymous peering request.");
        return;
      }
      CAF_LOG_DEBUG("received handshake step #2 from" << remote_core
                    << "via" << p << CAF_ARG(actor{self}));
      // Ignore duplicates.
      if (st.policy().has_peer(remote_core)) {
        CAF_LOG_DEBUG("Drop repeated handshake phase #2.");
        return;
      }
      // Start sending data on our own.
      auto sid = self->make_stream_id();
      auto remote_core_ptr = actor_cast<caf::strong_actor_ptr>(remote_core);
      auto handshake_data = std::make_tuple(ok_atom::value, caf::actor{self});
      if (!self->add_sink<message>(st.governor, sid, nullptr, remote_core_ptr,
                                   caf::no_stages, caf::make_message_id(),
                                   stream_priority::normal,
                                   std::move(handshake_data))) {
        CAF_LOG_WARNING("Unable to add sink state for streaming to peer.");
        return;
      }
      if (!st.policy().add_peer(sid, p, remote_core, std::move(filter))) {
        CAF_LOG_WARNING("Unable to initialize peer state.");
        st.policy().peers().remove_path(sid, p, sec::invalid_stream_state,
                                        false);
=======
      CAF_LOG_DEBUG("received handshake step #2 from" << peer_hdl
                    << CAF_ARG(actor{self}));
      // At this stage, we expect to have no path to the peer yet.
      if (st.policy().has_peer(peer_hdl)) {
        CAF_LOG_WARNING("Received unexpected or repeated step #2 handshake.");
>>>>>>> 90022e4b
        return;
      }
      st.policy().ack_peering(in, peer_hdl);
      st.policy().start_peering<false>(peer_hdl, std::move(filter));
      // Emit peer added event.
      st.emit_status<sc::peer_added>(peer_hdl,
                                     "received handshake from a remote core");
      // Send handle to the actor that initiated a peering (if available).
      auto i = st.pending_peers.find(peer_hdl);
      if (i != st.pending_peers.end()) {
        i->second.rp.deliver(peer_hdl);
        st.pending_peers.erase(i);
      }
    },
    // Step #3: - A establishes a stream to B
    //          - B has a stream to A and vice versa now
    [=](const stream<message>& in, ok_atom, caf::actor& peer_hdl) {
      CAF_LOG_TRACE(CAF_ARG(in) << CAF_ARG(peer_hdl));
      auto& st = self->state;
      if (!st.policy().has_outbound_path_to(peer_hdl)) {
        CAF_LOG_ERROR("Received a step #3 handshake, but no #1 previously.");
        return;
      }
      if (st.policy().has_inbound_path_from(peer_hdl)) {
        CAF_LOG_DEBUG("Drop repeated step #3 handshake.");
        return;
      }
      st.emit_status<sc::peer_added>(peer_hdl, "handshake successful");
      st.policy().ack_peering(in, peer_hdl);
    },
    // --- asynchronous communication to peers ---------------------------------
    [=](atom::update, filter_type f) {
      CAF_LOG_TRACE(CAF_ARG(f));
      auto& st = self->state;
      auto p = caf::actor_cast<caf::actor>(self->current_sender());
      if (p == nullptr) {
        CAF_LOG_DEBUG("Received anonymous filter update.");
        return;
      }
      if (!st.policy().update_peer(p, std::move(f)))
        CAF_LOG_DEBUG("Cannot update filter of unknown peer:" << to_string(p));
    },
    // --- communication to local actors: incoming streams and subscriptions ---
    [=](atom::join, filter_type& filter) {
      CAF_LOG_TRACE(CAF_ARG(filter));
      auto& st = self->state;
<<<<<<< HEAD
      auto cs = self->current_sender();
      if (cs == nullptr)
        return sec::cannot_add_downstream;
      auto& stages = self->current_mailbox_element()->stages;
      if (stages.empty()) {
        CAF_LOG_ERROR("Cannot join a data stream without downstream.");
        auto rp = self->make_response_promise();
        rp.deliver(sec::no_downstream_stages_defined);
        return endpoint::stream_type{stream_id{nullptr, 0}, nullptr};
      }
      auto next = stages.back();
      CAF_ASSERT(next != nullptr);
      // Initiate stream handshake and add subscriber to the governor.
      auto sid = self->make_stream_id();
      std::tuple<> token;
      if (!self->add_sink<endpoint::value_type>(
            st.governor, sid, nullptr, cs, std::move(stages),
            caf::make_message_id(), stream_priority::normal, token)) {
        CAF_LOG_ERROR("Join failed: self->add_sink returned false.");
        return caf::sec::cannot_add_downstream;
      }
      st.add_to_filter(filter);
      st.policy().workers().set_filter(sid, cs, std::move(filter));
      self->streams().emplace(sid, st.governor);
      return endpoint::stream_type{sid, st.governor};
=======
      auto result = st.governor->policy().add_worker(filter);
      if (result != invalid_stream_slot)
        st.add_to_filter(std::move(filter));
      return result;
>>>>>>> 90022e4b
    },
    [=](atom::join, atom::update, stream_slot slot, filter_type& filter) {
      auto& st = self->state;
      st.add_to_filter(filter);
      st.policy().workers().set_filter(slot, std::move(filter));
    },
    [=](const endpoint::stream_type& in) {
      CAF_LOG_TRACE(CAF_ARG(in));
      auto& st = self->state;
      st.governor->add_unchecked_inbound_path(in);
    },
    [=](atom::publish, topic& t, data& x) {
      CAF_LOG_TRACE(CAF_ARG(t) << CAF_ARG(x));
      self->state.policy().push(std::move(t), std::move(x));
    },
    [=](atom::publish, topic& t, internal_command& x) {
      CAF_LOG_TRACE(CAF_ARG(t) << CAF_ARG(x));
      self->state.policy().push(std::move(t), std::move(x));
    },
    // --- communication to local actors only, i.e., never forward to peers ----
    [=](atom::publish, atom::local, topic& t, data& x) {
      CAF_LOG_TRACE(CAF_ARG(t) << CAF_ARG(x));
      self->state.policy().local_push(std::move(t), std::move(x));
    },
    [=](atom::publish, atom::local, topic& t, internal_command& x) {
      CAF_LOG_TRACE(CAF_ARG(t) << CAF_ARG(x));
      self->state.policy().local_push(std::move(t), std::move(x));
    },
    // --- "one-to-one" communication that bypasses streaming entirely ---------
    [=](atom::publish, endpoint_info& e, topic& t, data& x) {
      CAF_LOG_TRACE(CAF_ARG(t) << CAF_ARG(x));
      auto& st = self->state;
      actor hdl;
      if (e.network) {
        auto tmp = st.cache.find(*e.network);
        if (tmp)
          hdl = std::move(*tmp);
      }
      if (!hdl) {
        auto predicate = [&](const actor& x) { return x.node() == e.node; };
        hdl = st.policy().find_output_peer_hdl(std::move(predicate));
        if (!hdl) {
          BROKER_ERROR("no node found for endpoint info" << e);
          return;
        }
      }
      self->send(hdl, atom::publish::value, atom::local::value,
                 std::move(t), std::move(x));
    },
    // --- data store management -----------------------------------------------
    [=](atom::store, atom::master, atom::attach, const std::string& name,
        backend backend_type, backend_options& opts) -> caf::result<caf::actor> {
      CAF_LOG_TRACE(CAF_ARG(name) << CAF_ARG(backend_type) << CAF_ARG(opts));
      BROKER_INFO("attaching master:" << name);
      // Sanity check: this message must be a point-to-point message.
      auto& cme = *self->current_mailbox_element();
      if (!cme.stages.empty()) {
        CAF_LOG_WARNING("received a master attach message with stages");
        return ec::unspecified;
      }
      auto& st = self->state;
      auto i = st.masters.find(name);
      if (i != st.masters.end()) {
        BROKER_INFO("found local master");
        return i->second;
      }
      if (st.has_remote_master(name)) {
        BROKER_WARNING("remote master with same name exists already");
        return ec::master_exists;
      }
      BROKER_INFO("instantiating backend");
      auto ptr = make_backend(backend_type, std::move(opts));
      BROKER_ASSERT(ptr);
      BROKER_INFO("spawning new master");
      auto ms = self->spawn<caf::linked + caf::lazy_init>(
              master_actor, self, name, std::move(ptr), self->state.ep);
      st.masters.emplace(name, ms);
      // Initiate stream handshake and add subscriber to the governor.
<<<<<<< HEAD
      auto sid = self->make_stream_id();
      std::tuple<> token;
      if (!self->add_sink<store::stream_type::value_type>(
            st.governor, sid, nullptr, ms_ptr, std::move(cme.stages),
            caf::make_message_id(), stream_priority::normal, token)) {
        BROKER_ERROR("attaching master failed: self->add_sink returned false.");
=======
      using value_type = store::stream_type::value_type;
      auto slot = st.governor->add_unchecked_outbound_path<value_type>(ms);
      if (slot == invalid_stream_slot) {
        BROKER_ERROR("attaching master failed");
>>>>>>> 90022e4b
        return caf::sec::cannot_add_downstream;
      }
      // Subscribe to messages directly targeted at the master.
      filter_type filter{name / topics::reserved / topics::master};
      st.add_to_filter(filter);
      // Move the slot to the stores downstream manager and set filter.
      st.governor->out().assign<core_policy::store_trait::manager>(slot);
      st.policy().stores().set_filter(slot, std::move(filter));
      // Done.
      return ms;
    },
    [=](atom::store, atom::clone, atom::attach,
        std::string& name, double resync_interval, double stale_interval,
        double mutation_buffer_interval) -> caf::result<caf::actor> {
      BROKER_INFO("attaching clone:" << name);

      auto i = self->state.masters.find(name);

      if ( i != self->state.masters.end() && self->node() == i->second->node() )
        {
        BROKER_WARNING("attempted to run clone & master on the same endpoint");
        return ec::no_such_master;
        }

      // Sanity check: this message must be a point-to-point message.
      auto& cme = *self->current_mailbox_element();

      if (!cme.stages.empty())
        return ec::unspecified;

      auto stages = std::move(cme.stages);
      BROKER_INFO("spawning new clone");
      auto clone = self->spawn<linked + lazy_init>(
              clone_actor, self, name, resync_interval, stale_interval,
              mutation_buffer_interval, self->state.ep);
      auto cptr = actor_cast<strong_actor_ptr>(clone);
      auto& st = self->state;
      st.clones.emplace(name, clone);
      // Subscribe to updates.
<<<<<<< HEAD
      std::tuple<> token;
      auto sid = self->make_stream_id();

      if (!self->add_sink<store::stream_type::value_type>(
            st.governor, sid, nullptr, cptr, std::move(stages),
            caf::make_message_id(), stream_priority::normal, token)) {
        BROKER_ERROR("attaching master failed: self->add_sink returned false.");
=======
      using value_type = store::stream_type::value_type;
      auto slot = st.governor->add_unchecked_outbound_path<value_type>(clone);
      if (slot == invalid_stream_slot) {
        BROKER_ERROR("attaching master failed");
>>>>>>> 90022e4b
        return caf::sec::cannot_add_downstream;
      }
      // Subscribe to messages directly targeted at the clone.
      filter_type filter{name / topics::reserved / topics::clone};
      st.add_to_filter(filter);
      // Move the slot to the stores downstream manager and set filter.
      st.governor->out().assign<core_policy::store_trait::manager>(slot);
      st.policy().stores().set_filter(slot, std::move(filter));
      return clone;
      /* FIXME:
      auto spawn_clone = [=](const caf::actor& master) -> caf::actor {
        BROKER_INFO("spawning new clone");
        auto clone = self->spawn<linked + lazy_init>(clone_actor, self,
                                                     master, name);
        auto& st = self->state;
        st.clones.emplace(name, clone);
        // Subscribe to updates.
        filter_type f{name / topics::reserved / topics::clone};
        std::tuple<> token;
        auto sid = st.governor->stores().sid();
        auto cptr = actor_cast<strong_actor_ptr>(clone);
        self->current_mailbox_element()->stages.emplace_back(cptr);
        st.governor->stores().add_path(cptr);
        st.governor->stores().set_filter(cptr, f);
        self->fwd_stream_handshake<store::stream_type::value_type>(sid, token,
                                                                   true);
        st.add_to_filter(std::move(f));
        // Instruct master to generate a snapshot.
        self->state.governor->push(
          name / topics::reserved / topics::master,
          make_internal_command<snapshot_command>(self));
        return clone;
      };
      auto& peers = self->state.governor->peers();
      auto i = self->state.masters.find(name);
      if (i != self->state.masters.end()) {
        // We don't run clone and master on the same endpoint.
        if (self->node() == i->second.node()) {
          BROKER_WARNING("attempted to run clone & master on the same endpoint");
          return ec::no_such_master;
        }
        BROKER_INFO("found master in map");
        return spawn_clone(i->second);
      } else if (peers.empty()) {
        BROKER_INFO("no peers to ask for the master");
        return ec::no_such_master;
      }
      auto resolv = self->spawn<caf::lazy_init>(master_resolver);
      auto rp = self->make_response_promise<caf::actor>();
      std::vector<caf::actor> tmp;
      for (auto& kvp : peers)
        tmp.emplace_back(kvp.first);
      self->request(resolv, caf::infinite, std::move(tmp), std::move(name))
      .then(
        [=](actor& master) mutable {
          BROKER_INFO("received result from resolver:" << master);
          self->state.masters.emplace(name, master);
          rp.deliver(spawn_clone(std::move(master)));
        },
        [=](caf::error& err) mutable {
          BROKER_INFO("received error from resolver:" << err);
          rp.deliver(std::move(err));
        }
      );
      return rp;
      */
    },
    [=](atom::store, atom::master, atom::snapshot,
        const std::string& name, caf::actor& clone) {
      // Instruct master to generate a snapshot.
      self->state.policy().push(
        name / topics::reserved / topics::master,
        make_internal_command<snapshot_command>(self, std::move(clone)));
    },
    [=](atom::store, atom::master, atom::get,
        const std::string& name) -> result<actor> {
      auto i = self->state.masters.find(name);
      if (i != self->state.masters.end())
        return i->second;
      return ec::no_such_master;
    },
    [=](atom::store, atom::master, atom::resolve,
        std::string& name, actor& who_asked) {
      auto i = self->state.masters.find(name);

      if (i != self->state.masters.end()) {
        BROKER_INFO("found local master, using direct link");
        self->send(who_asked, atom::master::value, i->second);
      }

      auto peers = self->state.policy().get_peer_handles();

      if (peers.empty()) {
        BROKER_INFO("no peers to ask for the master");
        self->send(who_asked, atom::master::value,
                   make_error(ec::no_such_master, "no peers"));
      }

      auto resolv = self->spawn<caf::lazy_init>(master_resolver);
      self->send(resolv, std::move(peers), std::move(name),
                 std::move(who_asked));
    },
    // --- accessors -----------------------------------------------------------
    [=](atom::get, atom::peer) {
      auto& st = self->state;
      std::vector<peer_info> result;
      auto add = [&](actor hdl, peer_status status) {
        peer_info tmp;
        tmp.status = status;
        tmp.flags = peer_flags::remote + peer_flags::inbound
                    + peer_flags::outbound;
        tmp.peer.node = hdl.node();
        auto addrs = st.cache.find(hdl);
        // the peer_info only holds a single address, so ... pick first?
        if (addrs)
          tmp.peer.network = *addrs;
        result.emplace_back(std::move(tmp));
      };
      // collect connected peers
      st.policy().for_each_peer([&](const actor& hdl) {
        add(hdl, peer_status::peered);
      });
      // collect pending peers
      for (auto& kvp : st.pending_peers)
        if (kvp.second.slot != invalid_stream_slot)
          add(kvp.first, peer_status::connected);
        else
          add(kvp.first, peer_status::connecting);
      return result;
    },
    [=](atom::get, atom::peer, atom::subscriptions) {
      std::vector<topic> result;
      // Collect filters for all peers.
      self->state.policy().for_each_filter([&](const peer_filter& x) {
        result.insert(result.end(), x.second.begin(), x.second.end());
      });
      // Sort and drop duplicates.
      std::sort(result.begin(), result.end());
      auto e = std::unique(result.begin(), result.end());
      if (e != result.end())
        result.erase(e, result.end());
      return result;
    },
    // --- destructive state manipulations -------------------------------------
    [=](atom::unpeer, network_info addr) {
      auto& st = self->state;
      auto x = self->state.cache.find(addr);
      if (!x || !st.policy().remove_peer(*x, caf::none, false, true))
        st.emit_error<ec::peer_invalid>(addr, "no such peer when unpeering");
    },
    [=](atom::unpeer, actor x) {
      auto& st = self->state;
      if (!x || !st.policy().remove_peer(x, caf::none, false, true))
        st.emit_error<ec::peer_invalid>(x, "no such peer when unpeering");
    },
    [=](atom::no_events) {
      auto& st = self->state;
      st.errors_ = caf::group{};
      st.statuses_ = caf::group{};
    },
    [=](atom::shutdown) {
      self->quit(exit_reason::user_shutdown);
      /* -- To consider:
         -- Terminating the actor after receiving shutdown unconditionally can
         -- cause already published data to not getting forwarded. The
         -- following code implements a more complicated shutdown procedure
         -- that would make sure data is transmitted before shutting down.
         -- However, this is often undesirable because it can take an arbitrary
         -- long time. Also, the current implementation does not terminate in
         -- all cases, i.e., seems not bug-free.
      auto& st = self->state;
      st.shutting_down = true;
      // Shutdown immediately if no local sink or source is connected.
      if (st.policy().at_end()) {
        CAF_LOG_DEBUG("Terminate core actor after receiving 'shutdown'");
        self->quit(exit_reason::user_shutdown);
        return;
      }
      // Wait until local sinks and sources are done, but no longer respond to
      // any future message.
      CAF_LOG_DEBUG("Delay termination of core actor after receiving "
                    "'shutdown' until local sinks and sources are done; "
                    "workers.size:" << st.policy().workers().num_paths()
                    << ", stores.size:" << st.policy().stores().num_paths());
      self->set_default_handler(caf::drop);
      self->become(
        [] {
          // Dummy behavior to keep the actor alive but unresponsive.
        }
      );
      */
    },
    [=](atom::shutdown, atom::store) {
      strong_actor_ptr dummy;
      auto& st = self->state;
      for (auto& kvp : st.policy().stores().paths())
        self->send_exit(kvp.second->hdl, caf::exit_reason::user_shutdown);
    }};
}

} // namespace detail
} // namespace broker<|MERGE_RESOLUTION|>--- conflicted
+++ resolved
@@ -229,22 +229,7 @@
       // Drop repeated handshake requests.
       if (st.has_peer(peer_hdl)) {
         CAF_LOG_WARNING("Drop peering request from already connected peer.");
-<<<<<<< HEAD
-        return invalid_stream;
-      }
-      // Start streaming.
-      auto sid = self->make_stream_id();
-      auto remote_core_ptr = actor_cast<caf::strong_actor_ptr>(remote_core);
-      auto handshake_data = std::make_tuple(st.filter, caf::actor{self});
-      if (!self->add_sink<message>(st.governor, sid, nullptr, remote_core_ptr,
-                                   caf::no_stages, caf::make_message_id(),
-                                   stream_priority::normal,
-                                   std::move(handshake_data))) {
-        CAF_LOG_WARNING("Unable to add sink state for streaming to peer.");
-        return invalid_stream;
-=======
         return {};
->>>>>>> 90022e4b
       }
       CAF_LOG_DEBUG("received handshake step #1" << CAF_ARG(peer_hdl)
                     << CAF_ARG(actor{self}));
@@ -255,49 +240,18 @@
     [=](const stream<message>& in, filter_type& filter, caf::actor& peer_hdl) {
       CAF_LOG_TRACE(CAF_ARG(in) << CAF_ARG(filter) << peer_hdl);
       auto& st = self->state;
-<<<<<<< HEAD
-      // Reject anonymous peering requests and unrequested handshakes.
-      auto p = st.prev_peer_from_handshake();
-      if (p == nullptr) {
-        CAF_LOG_DEBUG("Drop anonymous peering request.");
-        return;
-      }
-      CAF_LOG_DEBUG("received handshake step #2 from" << remote_core
-                    << "via" << p << CAF_ARG(actor{self}));
-      // Ignore duplicates.
-      if (st.policy().has_peer(remote_core)) {
-        CAF_LOG_DEBUG("Drop repeated handshake phase #2.");
-        return;
-      }
-      // Start sending data on our own.
-      auto sid = self->make_stream_id();
-      auto remote_core_ptr = actor_cast<caf::strong_actor_ptr>(remote_core);
-      auto handshake_data = std::make_tuple(ok_atom::value, caf::actor{self});
-      if (!self->add_sink<message>(st.governor, sid, nullptr, remote_core_ptr,
-                                   caf::no_stages, caf::make_message_id(),
-                                   stream_priority::normal,
-                                   std::move(handshake_data))) {
-        CAF_LOG_WARNING("Unable to add sink state for streaming to peer.");
-        return;
-      }
-      if (!st.policy().add_peer(sid, p, remote_core, std::move(filter))) {
-        CAF_LOG_WARNING("Unable to initialize peer state.");
-        st.policy().peers().remove_path(sid, p, sec::invalid_stream_state,
-                                        false);
-=======
       CAF_LOG_DEBUG("received handshake step #2 from" << peer_hdl
                     << CAF_ARG(actor{self}));
       // At this stage, we expect to have no path to the peer yet.
       if (st.policy().has_peer(peer_hdl)) {
         CAF_LOG_WARNING("Received unexpected or repeated step #2 handshake.");
->>>>>>> 90022e4b
         return;
       }
       st.policy().ack_peering(in, peer_hdl);
       st.policy().start_peering<false>(peer_hdl, std::move(filter));
       // Emit peer added event.
       st.emit_status<sc::peer_added>(peer_hdl,
-                                     "received handshake from a remote core");
+                                     "received handshake from remote core");
       // Send handle to the actor that initiated a peering (if available).
       auto i = st.pending_peers.find(peer_hdl);
       if (i != st.pending_peers.end()) {
@@ -337,38 +291,10 @@
     [=](atom::join, filter_type& filter) {
       CAF_LOG_TRACE(CAF_ARG(filter));
       auto& st = self->state;
-<<<<<<< HEAD
-      auto cs = self->current_sender();
-      if (cs == nullptr)
-        return sec::cannot_add_downstream;
-      auto& stages = self->current_mailbox_element()->stages;
-      if (stages.empty()) {
-        CAF_LOG_ERROR("Cannot join a data stream without downstream.");
-        auto rp = self->make_response_promise();
-        rp.deliver(sec::no_downstream_stages_defined);
-        return endpoint::stream_type{stream_id{nullptr, 0}, nullptr};
-      }
-      auto next = stages.back();
-      CAF_ASSERT(next != nullptr);
-      // Initiate stream handshake and add subscriber to the governor.
-      auto sid = self->make_stream_id();
-      std::tuple<> token;
-      if (!self->add_sink<endpoint::value_type>(
-            st.governor, sid, nullptr, cs, std::move(stages),
-            caf::make_message_id(), stream_priority::normal, token)) {
-        CAF_LOG_ERROR("Join failed: self->add_sink returned false.");
-        return caf::sec::cannot_add_downstream;
-      }
-      st.add_to_filter(filter);
-      st.policy().workers().set_filter(sid, cs, std::move(filter));
-      self->streams().emplace(sid, st.governor);
-      return endpoint::stream_type{sid, st.governor};
-=======
       auto result = st.governor->policy().add_worker(filter);
       if (result != invalid_stream_slot)
         st.add_to_filter(std::move(filter));
       return result;
->>>>>>> 90022e4b
     },
     [=](atom::join, atom::update, stream_slot slot, filter_type& filter) {
       auto& st = self->state;
@@ -447,19 +373,10 @@
               master_actor, self, name, std::move(ptr), self->state.ep);
       st.masters.emplace(name, ms);
       // Initiate stream handshake and add subscriber to the governor.
-<<<<<<< HEAD
-      auto sid = self->make_stream_id();
-      std::tuple<> token;
-      if (!self->add_sink<store::stream_type::value_type>(
-            st.governor, sid, nullptr, ms_ptr, std::move(cme.stages),
-            caf::make_message_id(), stream_priority::normal, token)) {
-        BROKER_ERROR("attaching master failed: self->add_sink returned false.");
-=======
       using value_type = store::stream_type::value_type;
       auto slot = st.governor->add_unchecked_outbound_path<value_type>(ms);
       if (slot == invalid_stream_slot) {
         BROKER_ERROR("attaching master failed");
->>>>>>> 90022e4b
         return caf::sec::cannot_add_downstream;
       }
       // Subscribe to messages directly targeted at the master.
@@ -499,20 +416,10 @@
       auto& st = self->state;
       st.clones.emplace(name, clone);
       // Subscribe to updates.
-<<<<<<< HEAD
-      std::tuple<> token;
-      auto sid = self->make_stream_id();
-
-      if (!self->add_sink<store::stream_type::value_type>(
-            st.governor, sid, nullptr, cptr, std::move(stages),
-            caf::make_message_id(), stream_priority::normal, token)) {
-        BROKER_ERROR("attaching master failed: self->add_sink returned false.");
-=======
       using value_type = store::stream_type::value_type;
       auto slot = st.governor->add_unchecked_outbound_path<value_type>(clone);
       if (slot == invalid_stream_slot) {
         BROKER_ERROR("attaching master failed");
->>>>>>> 90022e4b
         return caf::sec::cannot_add_downstream;
       }
       // Subscribe to messages directly targeted at the clone.
