--- conflicted
+++ resolved
@@ -57,15 +57,9 @@
   backend_pointer bp, caf::actor parent, endpoint::clock* ep_clock,
   caf::async::consumer_resource<command_message> in_res,
   caf::async::producer_resource<command_message> out_res)
-<<<<<<< HEAD
-  : output(this) {
+  : output(this), metrics(ptr->system(), nm) {
   super::init(ptr, this_endpoint, ep_clock, std::move(nm), std::move(parent),
               std::move(in_res), std::move(out_res));
-=======
-  : output(this), metrics(ptr->system(), nm) {
-  super::init(ptr, std::move(this_endpoint), ep_clock, std::move(nm),
-              std::move(parent), std::move(in_res), std::move(out_res));
->>>>>>> 1d1ef4c2
   super::init(output);
   clones_topic = store_name / topic::clone_suffix();
   backend = std::move(bp);
@@ -294,13 +288,8 @@
     // Broadcast a regular "put" command. Clones don't have to repeat the same
     // processing again.
     put_command cmd{std::move(x.key), std::move(*val), std::nullopt,
-<<<<<<< HEAD
                     x.publisher};
-    if (old_value)
-=======
-                    std::move(x.publisher)};
     if (old_value) {
->>>>>>> 1d1ef4c2
       emit_update_event(cmd, *old_value);
     } else {
       emit_insert_event(cmd);
