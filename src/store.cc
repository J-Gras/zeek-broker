#include "broker/store.hh"

<<<<<<< HEAD
#include <optional>
#include <string>
#include <utility>
=======
#include "broker/internal/logger.hh"
>>>>>>> e3552b86

#include <caf/actor.hpp>
#include <caf/actor_cast.hpp>
#include <caf/error.hpp>
#include <caf/event_based_actor.hpp>
#include <caf/make_message.hpp>
#include <caf/others.hpp>
#include <caf/scoped_actor.hpp>
#include <caf/send.hpp>

<<<<<<< HEAD
#include "broker/detail/flare_actor.hh"
#include "broker/detail/store_state.hh"
=======
>>>>>>> e3552b86
#include "broker/expected.hh"
#include "broker/internal/flare_actor.hh"
#include "broker/internal/native.hh"
#include "broker/internal/type_id.hh"
#include "broker/internal_command.hh"
<<<<<<< HEAD
#include "broker/logger.hh"

/// Checks whether the store has been initialized and logs an error message
/// otherwise before "returning" void.
#define CHECK_INITIALIZED_VOID()                                               \
  do {                                                                         \
    if (!initialized()) {                                                      \
      BROKER_ERROR(__func__ << "called on an uninitialized store");            \
      return;                                                                  \
    }                                                                          \
  } while (false)

namespace {

template <class T, class... Ts>
auto make_internal_command(Ts&&... xs) {
  using namespace broker;
  return internal_command{0, entity_id::nil(), T{std::forward<Ts>(xs)...}};
}

template <class... Ts>
broker::expected<broker::data>
fetch(const broker::detail::weak_store_state_ptr& state, Ts&&... xs) {
  using namespace broker;
  if (auto ptr = state.lock())
    return ptr->request<data>(std::forward<Ts>(xs)...);
  return make_error(ec::bad_member_function_call,
                    "store state not initialized");
}

template <class F>
broker::expected<broker::data>
with_state(const broker::detail::weak_store_state_ptr& state, F f) {
  using namespace broker;
  if (auto ptr = state.lock())
    return f(*ptr);
  return make_error(ec::bad_member_function_call,
                    "store state not initialized");
}

} // namespace
=======
#include "broker/store.hh"

namespace atom = broker::internal::atom;
>>>>>>> e3552b86

using broker::internal::facade;
using broker::internal::native;

namespace broker {

<<<<<<< HEAD
// -- constructors, destructors, and assignment operators ----------------------

store::store() {
  // Required out-of-line for weak_store_state_ptr.
}

store::store(store&& other)
  : this_peer_(other.this_peer_), state_(std::move(other.state_)) {
  // Required out-of-line for weak_store_state_ptr.
}

store::store(const store& other)
  : this_peer_(other.this_peer_), state_(other.state_) {
  if (auto ptr = state_.lock())
    caf::anon_send(ptr->frontend, atom::increment_v, ptr);
}

store::store(endpoint_id this_peer, caf::actor frontend, std::string name)
  : this_peer_(this_peer) {
  BROKER_TRACE(BROKER_ARG(this_peer)
               << BROKER_ARG(frontend) << BROKER_ARG(name));
  if (!frontend) {
    BROKER_ERROR("store::store called with frontend == nullptr");
    return;
  }
  if (name.empty()) {
    BROKER_ERROR("store::store called with empty name");
    return;
  }
  auto ptr = std::make_shared<detail::store_state>(std::move(name), frontend);
  state_ = ptr;
  caf::anon_send(frontend, atom::increment_v, std::move(ptr));
}

store& store::operator=(store&& other) {
  if (auto ptr = state_.lock())
    caf::anon_send(ptr->frontend, atom::decrement_v, ptr);
  state_ = std::move(other.state_);
  return *this;
}

store& store::operator=(const store& other) {
  if (auto ptr = state_.lock())
    caf::anon_send(ptr->frontend, atom::decrement_v, ptr);
  if (auto new_ptr = other.state_.lock()) {
    state_ = new_ptr;
    caf::anon_send(new_ptr->frontend, atom::decrement_v, new_ptr);
  } else {
    state_.reset();
  }
  return *this;
}

store::~store() {
  if (auto ptr = state_.lock())
    caf::anon_send(ptr->frontend, atom::decrement_v, ptr);
}

store::proxy::proxy(store& st)
  : frontend_{st.frontend()}, this_peer_{st.this_peer()} {
  proxy_ = frontend_.home_system().spawn<flare_actor>();
=======
namespace {

template <class... Ts>
void send_as(worker& src, worker& dst, Ts&&... xs) {
  caf::send_as(native(src), native(dst), std::forward<Ts>(xs)...);
}

} // namespace

store::proxy::proxy(store& s) : frontend_{s.frontend_} {
  auto hdl = native(frontend_).home_system().spawn<internal::flare_actor>();
  proxy_ = facade(hdl);
>>>>>>> e3552b86
}

request_id store::proxy::exists(data key) {
  if (!frontend_)
    return 0;
  send_as(proxy_, frontend_, atom::exists_v, std::move(key), ++id_);
  return id_;
}

request_id store::proxy::get(data key) {
  if (!frontend_)
    return 0;
  send_as(proxy_, frontend_, atom::get_v, std::move(key), ++id_);
  return id_;
}

request_id store::proxy::put_unique(data key, data val,
                                    std::optional<timespan> expiry) {
<<<<<<< HEAD
  BROKER_TRACE(BROKER_ARG(key) << BROKER_ARG(val) << BROKER_ARG(expiry)
               <<BROKER_ARG(this_peer_));
=======
>>>>>>> e3552b86
  if (!frontend_)
    return 0;
  send_as(proxy_, frontend_, atom::local_v,
          make_internal_command<put_unique_command>(
            std::move(key), std::move(val), expiry,
            entity_id{this_peer_, proxy_.id()}, ++id_, frontend_id()));
  return id_;
}

request_id store::proxy::get_index_from_value(data key, data index) {
  if (!frontend_)
    return 0;
  send_as(proxy_, frontend_, atom::get_v, std::move(key), std::move(index), ++id_);
  return id_;
}

request_id store::proxy::keys() {
  if (!frontend_)
    return 0;
  send_as(proxy_, frontend_, atom::get_v, atom::keys_v, ++id_);
  return id_;
}

caf::actor store::frontend() const {
  if (auto ptr = state_.lock())
    return ptr->frontend;
  return {};
}

entity_id store::frontend_id() const {
  if (auto ptr = state_.lock())
    return entity_id{this_peer_, ptr->frontend.id()};
  return entity_id::nil();
}

caf::actor store::self_hdl() const {
  if (auto ptr = state_.lock())
    return caf::actor{ptr->self.ptr()};
  return caf::actor{};
}

entity_id store::self_id() const {
  if (auto ptr = state_.lock())
    return entity_id{this_peer_, ptr->self->id()};
  return entity_id::nil();
}

mailbox store::proxy::mailbox() {
  return make_mailbox(caf::actor_cast<internal::flare_actor*>(native(proxy_)));
}

store::response store::proxy::receive() {
  BROKER_TRACE("");
  auto resp = response{error{}, 0};
  auto fa = caf::actor_cast<internal::flare_actor*>(native(proxy_));
  fa->receive(
    [&resp, fa](data& x, request_id id) {
      resp = {std::move(x), id};
      fa->extinguish_one();
    },
<<<<<<< HEAD
    [&resp, fa](caf::error& err, request_id id) {
      resp = {std::move(err), id};
      fa->extinguish_one();
    },
    caf::others >> [&](caf::message& x) -> caf::skippable_result {
      BROKER_ERROR("proxy received an unexpected message:" << x);
      // We *must* make sure to consume any and all messages, because the flare
      // actor messes with the mailbox signaling. The flare fires on each
      // enqueued message and the flare actor reports data available as long as
      // the flare count is > 0. However, the blocking actor is unaware of this
      // flare and hence does not extinguish automatically when dequeueing a
      // message from the mailbox. Without this default handler to actively
      // discard unexpected messages, CAF would spin on the mailbox forever when
      // attempting to skip unhandled inputs because flare_actor::await_data
      // would always return `true`.
      fa->extinguish_one();
      resp.answer = caf::make_error(caf::sec::unexpected_message);
      return resp.answer.error();
    });
  BROKER_DEBUG("received response from frontend:" << resp);
=======
    [&](const caf::error& e, request_id id) {
      BROKER_ERROR("proxy failed to receive response from store"
                   << id << "->" << to_string(e));
      resp = {facade(e), id};
      fa->extinguish_one();
    });
>>>>>>> e3552b86
  return resp;
}

publisher_id store::proxy::frontend_id() const noexcept {
  auto& hdl = native(frontend_);
  return {facade(hdl.node()), hdl.id()};
}

std::vector<store::response> store::proxy::receive(size_t n) {
  BROKER_TRACE(BROKER_ARG(n));
  std::vector<store::response> rval;
  rval.reserve(n);
<<<<<<< HEAD
  for (size_t i = 0; i < n; ++i)
    rval.emplace_back(receive());
=======
  size_t i = 0;
  auto fa = caf::actor_cast<internal::flare_actor*>(native(proxy_));

  fa->receive_for(i, n) (
    [&](data& x, request_id id) {
      rval.emplace_back(store::response{std::move(x), id});
      fa->extinguish_one();
    },
    [&](const caf::error& e, request_id id) {
      BROKER_ERROR("proxy failed to receive response from store" << id);
      rval.emplace_back(store::response{facade(e), id});
      fa->extinguish_one();
    }
  );

>>>>>>> e3552b86
  return rval;
}

std::string store::name() const {
  if (auto ptr = state_.lock())
    return ptr->name;
  return {};
}

template <class T, class... Ts>
expected<T> store::request(Ts&&... xs) const {
  if (!frontend_)
    return make_error(ec::unspecified, "store not initialized");
  expected<T> res{ec::unspecified};
  auto& hdl = native(frontend_);
  caf::scoped_actor self{hdl->home_system()};
  auto msg = caf::make_message(std::forward<Ts>(xs)...);
  self->request(hdl, timeout::frontend, std::move(msg))
    .receive([&](T& x) { res = std::move(x); },
             [&](caf::error& e) { res = facade(e); });
  return res;
}

expected<data> store::exists(data key) const {
  BROKER_TRACE(BROKER_ARG(key));
  return fetch(state_, atom::exists_v, std::move(key));
}

expected<data> store::get(data key) const {
  BROKER_TRACE(BROKER_ARG(key));
  return fetch(state_, atom::get_v, std::move(key));
}

expected<data> store::put_unique(data key, data val,
<<<<<<< HEAD
                                 std::optional<timespan> expiry) {
  BROKER_TRACE(BROKER_ARG(key) << BROKER_ARG(val) << BROKER_ARG(expiry)
               <<BROKER_ARG(this_peer_));
  return with_state(state_, [&](detail::store_state& state) {
    auto tag = state.req_id++;
    return state.request_tagged<data>(tag, atom::local_v,
                                      make_internal_command<put_unique_command>(
                                        std::move(key), std::move(val), expiry,
                                        entity_id{this_peer_, state.self->id()},
                                        tag, frontend_id()));
  });
=======
                                 std::optional<timespan> expiry) const {
  if (!frontend_)
    return make_error(ec::unspecified, "store not initialized");

  expected<data> res{ec::unspecified};
  auto& hdl = native(frontend_);
  caf::scoped_actor self{hdl->home_system()};
  auto cmd = make_internal_command<put_unique_command>(
    std::move(key), std::move(val), expiry, facade(caf::actor{self}),
    request_id(-1), frontend_id());
  auto msg = caf::make_message(atom::local_v, std::move(cmd));

  self->send(hdl, std::move(msg));
  self->delayed_send(self, timeout::frontend, atom::tick_v);
  self->receive(
    [&](data& x, request_id) {
      res = std::move(x);
    },
    [&](atom::tick) {
    },
    [&](caf::error& e) {
      res = facade(e);
    }
  );

  return res;
>>>>>>> e3552b86
}

expected<data> store::get_index_from_value(data key, data index) const {
  return fetch(state_, atom::get_v, std::move(key), std::move(index));
}

expected<data> store::keys() const {
  return fetch(state_, atom::get_v, atom::keys_v);
}

<<<<<<< HEAD
bool store::initialized() const noexcept {
  return !state_.expired();
}

void store::put(data key, data value, std::optional<timespan> expiry) {
  if (auto ptr = state_.lock())
    ptr->anon_send(atom::local_v,
                   make_internal_command<put_command>(
                     std::move(key), std::move(value), expiry, frontend_id()));
}

void store::erase(data key) {
  if (auto ptr = state_.lock())
    ptr->anon_send(atom::local_v, make_internal_command<erase_command>(
                                    std::move(key), frontend_id()));
}

void store::add(data key, data value, data::type init_type,
                std::optional<timespan> expiry) {
  if (auto ptr = state_.lock())
    ptr->anon_send(atom::local_v, make_internal_command<add_command>(
                                    std::move(key), std::move(value), init_type,
                                    expiry, frontend_id()));
}

void store::subtract(data key, data value, std::optional<timespan> expiry) {
  if (auto ptr = state_.lock())
    ptr->anon_send(atom::local_v,
                   make_internal_command<subtract_command>(
                     std::move(key), std::move(value), expiry, frontend_id()));
}

void store::clear() {
  if (auto ptr = state_.lock())
    ptr->anon_send(atom::local_v,
                   make_internal_command<clear_command>(frontend_id()));
}

bool store::await_idle(timespan timeout) {
  BROKER_TRACE(BROKER_ARG(timeout));
  bool result = false;
  if (auto ptr = state_.lock())
    ptr->self->request(ptr->frontend, timeout, atom::await_v, atom::idle_v)
      .receive([&result](atom::ok) { result = true; },
               []([[maybe_unused]] const error& err) {
                 BROKER_ERROR("await_idle failed: " << err);
               });
  return result;
}

void store::await_idle(std::function<void(bool)> callback, timespan timeout) {
  BROKER_TRACE(BROKER_ARG(timeout));
  if (!callback) {
    BROKER_ERROR("invalid callback received for await_idle");
    return;
  }
  if (auto ptr = state_.lock()) {
    auto await_actor = [cb{std::move(callback)}](caf::event_based_actor* self,
                                                 caf::actor frontend,
                                                 timespan t) {
      self->request(frontend, t, atom::await_v, atom::idle_v)
        .then([cb](atom::ok) { cb(true); }, [cb](const error&) { cb(false); });
    };
    ptr->self->spawn(std::move(await_actor), ptr->frontend, timeout);
  } else {
    callback(false);
  }
}

void store::reset() {
  state_.reset();
=======
publisher_id store::frontend_id() const noexcept {
  auto& hdl = native(frontend_);
  return {facade(hdl.node()), hdl.id()};
}

void store::put(data key, data value, std::optional<timespan> expiry) const {
  anon_send(native(frontend_), atom::local_v,
            make_internal_command<put_command>(std::move(key), std::move(value),
                                               expiry, frontend_id()));
}

void store::erase(data key) const {
  anon_send(
    native(frontend_), atom::local_v,
    make_internal_command<erase_command>(std::move(key), frontend_id()));
}

void store::add(data key, data value, data::type init_type,
                std::optional<timespan> expiry) const {
  anon_send(native(frontend_), atom::local_v,
            make_internal_command<add_command>(std::move(key), std::move(value),
                                               init_type, expiry,
                                               frontend_id()));
}

void store::subtract(data key, data value,
                     std::optional<timespan> expiry) const {
  anon_send(native(frontend_), atom::local_v,
            make_internal_command<subtract_command>(
              std::move(key), std::move(value), expiry, frontend_id()));
}

void store::clear() const {
  anon_send(native(frontend_), atom::local_v,
            make_internal_command<clear_command>(frontend_id()));
}

store::store(worker hdl, std::string name)
  : frontend_{std::move(hdl)}, name_{std::move(name)} {
  // nop
}

void store::reset() {
  // nop
>>>>>>> e3552b86
}

} // namespace broker<|MERGE_RESOLUTION|>--- conflicted
+++ resolved
@@ -1,12 +1,8 @@
 #include "broker/store.hh"
 
-<<<<<<< HEAD
 #include <optional>
 #include <string>
 #include <utility>
-=======
-#include "broker/internal/logger.hh"
->>>>>>> e3552b86
 
 #include <caf/actor.hpp>
 #include <caf/actor_cast.hpp>
@@ -17,18 +13,12 @@
 #include <caf/scoped_actor.hpp>
 #include <caf/send.hpp>
 
-<<<<<<< HEAD
-#include "broker/detail/flare_actor.hh"
-#include "broker/detail/store_state.hh"
-=======
->>>>>>> e3552b86
 #include "broker/expected.hh"
 #include "broker/internal/flare_actor.hh"
+#include "broker/internal/logger.hh"
 #include "broker/internal/native.hh"
 #include "broker/internal/type_id.hh"
 #include "broker/internal_command.hh"
-<<<<<<< HEAD
-#include "broker/logger.hh"
 
 /// Checks whether the store has been initialized and logs an error message
 /// otherwise before "returning" void.
@@ -40,7 +30,83 @@
     }                                                                          \
   } while (false)
 
+namespace atom = broker::internal::atom;
+
+using broker::internal::facade;
+using broker::internal::native;
+
+namespace broker {
+
 namespace {
+
+class state_impl : public detail::store_state {
+public:
+  endpoint_id this_peer;
+  std::string name;
+  caf::actor frontend;
+  caf::scoped_actor self;
+  request_id req_id = 1;
+
+  state_impl(endpoint_id this_peer, std::string name, caf::actor frontend_hdl)
+    : this_peer(this_peer),
+      name(std::move(name)),
+      frontend(std::move(frontend_hdl)),
+      self(frontend->home_system()) {
+    BROKER_DEBUG("created state for store" << name);
+  }
+
+  ~state_impl() {
+    BROKER_DEBUG("destroyed state for store" << name);
+  }
+
+  template <class T, class... Ts>
+  expected<T> request(Ts&&... xs) {
+    expected<T> res{T{}};
+    self->request(frontend, timeout::frontend, std::forward<Ts>(xs)...)
+      .receive([&](T& x) { res = std::move(x); },
+               [&](caf::error& e) { res = facade(e); });
+    return res;
+  }
+
+  template <class T, class... Ts>
+  expected<T> request_tagged(request_id tag, Ts&&... xs) {
+    expected<T> res{T{}};
+    self->request(frontend, timeout::frontend, std::forward<Ts>(xs)...)
+      .receive(
+        [&, tag](T& x, request_id res_tag) {
+          if (res_tag == tag) {
+            res = std::move(x);
+          } else {
+            BROKER_ERROR("frontend responded with unexpected tag");
+            res = make_error(ec::invalid_tag,
+                             "frontend responded with unexpected tag");
+          }
+        },
+        [&](caf::error& e) { res = facade(e); });
+    return res;
+  }
+
+  template <class... Ts>
+  void anon_send(Ts&&... xs) {
+    caf::anon_send(frontend, std::forward<Ts>(xs)...);
+  }
+
+  entity_id self_id() const {
+    return entity_id{this_peer, self->id()};
+  }
+
+  entity_id frontend_id() const {
+    return entity_id{this_peer, frontend.id()};
+  }
+};
+
+auto& dref(detail::store_state& state) {
+  return static_cast<state_impl&>(state);
+}
+
+auto& dref(detail::shared_store_state_ptr& state) {
+  return dref(*state);
+}
 
 template <class T, class... Ts>
 auto make_internal_command(Ts&&... xs) {
@@ -48,58 +114,75 @@
   return internal_command{0, entity_id::nil(), T{std::forward<Ts>(xs)...}};
 }
 
+} // namespace
+
+} // namespace broker
+
+namespace broker {
+
+// -- private template member functions ----------------------------------------
+
+template <class F>
+void store::with_state(F f) const {
+  using namespace broker;
+  if (auto ptr = state_.lock())
+    f(dref(ptr));
+}
+
+template <class F>
+void store::with_state_ptr(F f) const {
+  using namespace broker;
+  if (auto ptr = state_.lock())
+    f(ptr);
+}
+
+template <class F, class G>
+auto store::with_state_or(F f, G fallback) const -> decltype(fallback()) {
+  using namespace broker;
+  if (auto ptr = state_.lock())
+    return f(dref(ptr));
+  else
+    return fallback();
+}
+
 template <class... Ts>
-broker::expected<broker::data>
-fetch(const broker::detail::weak_store_state_ptr& state, Ts&&... xs) {
+expected<data> store::fetch(Ts&&... xs) const {
   using namespace broker;
-  if (auto ptr = state.lock())
-    return ptr->request<data>(std::forward<Ts>(xs)...);
-  return make_error(ec::bad_member_function_call,
-                    "store state not initialized");
-}
-
-template <class F>
-broker::expected<broker::data>
-with_state(const broker::detail::weak_store_state_ptr& state, F f) {
-  using namespace broker;
-  if (auto ptr = state.lock())
-    return f(*ptr);
-  return make_error(ec::bad_member_function_call,
-                    "store state not initialized");
-}
-
-} // namespace
-=======
-#include "broker/store.hh"
-
-namespace atom = broker::internal::atom;
->>>>>>> e3552b86
-
-using broker::internal::facade;
-using broker::internal::native;
-
-namespace broker {
-
-<<<<<<< HEAD
+  return with_state_or(
+    [&](state_impl& st) { //
+      return st.request<data>(std::forward<Ts>(xs)...);
+    },
+    []() -> expected<data> {
+      return make_error(ec::bad_member_function_call,
+                        "store state not initialized");
+    });
+}
+
+template <class T, class... Ts>
+expected<T> store::request(Ts&&... xs) {
+  with_state_or(
+    [&, this](state_impl& st) {
+      expected<T> res{ec::unspecified};
+      st.self->request(st.frontend, timeout::frontend, std::forward<Ts>(xs)...)
+        .receive([&](T& x) { res = std::move(x); },
+                 [&](caf::error& e) { res = facade(e); });
+      return res;
+    },
+    []() -> expected<data> {
+      return make_error(ec::unspecified, "store not initialized");
+    });
+}
+
 // -- constructors, destructors, and assignment operators ----------------------
 
-store::store() {
-  // Required out-of-line for weak_store_state_ptr.
-}
-
-store::store(store&& other)
-  : this_peer_(other.this_peer_), state_(std::move(other.state_)) {
-  // Required out-of-line for weak_store_state_ptr.
-}
-
-store::store(const store& other)
-  : this_peer_(other.this_peer_), state_(other.state_) {
-  if (auto ptr = state_.lock())
-    caf::anon_send(ptr->frontend, atom::increment_v, ptr);
-}
-
-store::store(endpoint_id this_peer, caf::actor frontend, std::string name)
-  : this_peer_(this_peer) {
+store::store(const store& other) : state_(other.state_) {
+  with_state_ptr([this](detail::shared_store_state_ptr& st) {
+    auto frontend = dref(st).frontend;
+    caf::anon_send(frontend, atom::increment_v, std::move(st));
+  });
+}
+
+store::store(endpoint_id this_peer, worker frontend, std::string name) {
   BROKER_TRACE(BROKER_ARG(this_peer)
                << BROKER_ARG(frontend) << BROKER_ARG(name));
   if (!frontend) {
@@ -110,120 +193,109 @@
     BROKER_ERROR("store::store called with empty name");
     return;
   }
-  auto ptr = std::make_shared<detail::store_state>(std::move(name), frontend);
+  auto hdl = native(frontend);
+  detail::shared_store_state_ptr ptr
+    = std::make_shared<state_impl>(this_peer, std::move(name), hdl);
   state_ = ptr;
-  caf::anon_send(frontend, atom::increment_v, std::move(ptr));
+  caf::anon_send(hdl, atom::increment_v, std::move(ptr));
 }
 
 store& store::operator=(store&& other) {
-  if (auto ptr = state_.lock())
-    caf::anon_send(ptr->frontend, atom::decrement_v, ptr);
+  with_state_ptr([this](detail::shared_store_state_ptr& st) {
+    auto frontend = dref(st).frontend;
+    caf::anon_send(frontend, atom::decrement_v, std::move(st));
+  });
   state_ = std::move(other.state_);
   return *this;
 }
 
 store& store::operator=(const store& other) {
-  if (auto ptr = state_.lock())
-    caf::anon_send(ptr->frontend, atom::decrement_v, ptr);
-  if (auto new_ptr = other.state_.lock()) {
-    state_ = new_ptr;
-    caf::anon_send(new_ptr->frontend, atom::decrement_v, new_ptr);
+  with_state_ptr([this](detail::shared_store_state_ptr& st) {
+    auto frontend = dref(st).frontend;
+    caf::anon_send(frontend, atom::decrement_v, std::move(st));
+  });
+  state_ = other.state_;
+  with_state_ptr([this](detail::shared_store_state_ptr& st) {
+    auto frontend = dref(st).frontend;
+    caf::anon_send(frontend, atom::increment_v, std::move(st));
+  });
+  return *this;
+}
+
+store::~store() {
+  with_state_ptr([this](detail::shared_store_state_ptr& st) {
+    auto frontend = dref(st).frontend;
+    caf::anon_send(frontend, atom::decrement_v, std::move(st));
+  });
+}
+
+store::proxy::proxy(store& s) {
+  s.with_state([this](state_impl& st) {
+    frontend_ = facade(st.frontend);
+    proxy_ = facade(st.self->spawn<internal::flare_actor>());
+    this_peer_ = st.this_peer;
+  });
+}
+
+request_id store::proxy::exists(data key) {
+  if (frontend_) {
+    send_as(native(proxy_), native(frontend_), atom::exists_v, std::move(key),
+            ++id_);
+    return id_;
   } else {
-    state_.reset();
-  }
-  return *this;
-}
-
-store::~store() {
-  if (auto ptr = state_.lock())
-    caf::anon_send(ptr->frontend, atom::decrement_v, ptr);
-}
-
-store::proxy::proxy(store& st)
-  : frontend_{st.frontend()}, this_peer_{st.this_peer()} {
-  proxy_ = frontend_.home_system().spawn<flare_actor>();
-=======
-namespace {
-
-template <class... Ts>
-void send_as(worker& src, worker& dst, Ts&&... xs) {
-  caf::send_as(native(src), native(dst), std::forward<Ts>(xs)...);
-}
-
-} // namespace
-
-store::proxy::proxy(store& s) : frontend_{s.frontend_} {
-  auto hdl = native(frontend_).home_system().spawn<internal::flare_actor>();
-  proxy_ = facade(hdl);
->>>>>>> e3552b86
-}
-
-request_id store::proxy::exists(data key) {
-  if (!frontend_)
     return 0;
-  send_as(proxy_, frontend_, atom::exists_v, std::move(key), ++id_);
-  return id_;
+  }
 }
 
 request_id store::proxy::get(data key) {
-  if (!frontend_)
+  if (frontend_) {
+    send_as(native(proxy_), native(frontend_), atom::get_v, std::move(key),
+            ++id_);
+    return id_;
+  } else {
     return 0;
-  send_as(proxy_, frontend_, atom::get_v, std::move(key), ++id_);
-  return id_;
+  }
 }
 
 request_id store::proxy::put_unique(data key, data val,
                                     std::optional<timespan> expiry) {
-<<<<<<< HEAD
   BROKER_TRACE(BROKER_ARG(key) << BROKER_ARG(val) << BROKER_ARG(expiry)
-               <<BROKER_ARG(this_peer_));
-=======
->>>>>>> e3552b86
-  if (!frontend_)
+                               << BROKER_ARG(this_peer_));
+  if (frontend_) {
+    send_as(native(proxy_), native(frontend_), atom::local_v,
+            make_internal_command<put_unique_command>(
+              std::move(key), std::move(val), expiry,
+              entity_id{this_peer_, native(proxy_).id()}, ++id_,
+              frontend_id()));
+    return id_;
+  } else {
     return 0;
-  send_as(proxy_, frontend_, atom::local_v,
-          make_internal_command<put_unique_command>(
-            std::move(key), std::move(val), expiry,
-            entity_id{this_peer_, proxy_.id()}, ++id_, frontend_id()));
-  return id_;
+  }
 }
 
 request_id store::proxy::get_index_from_value(data key, data index) {
   if (!frontend_)
     return 0;
-  send_as(proxy_, frontend_, atom::get_v, std::move(key), std::move(index), ++id_);
+  send_as(native(proxy_), native(frontend_), atom::get_v, std::move(key),
+          std::move(index), ++id_);
   return id_;
 }
 
 request_id store::proxy::keys() {
   if (!frontend_)
     return 0;
-  send_as(proxy_, frontend_, atom::get_v, atom::keys_v, ++id_);
+  send_as(native(proxy_), native(frontend_), atom::get_v, atom::keys_v, ++id_);
   return id_;
 }
 
-caf::actor store::frontend() const {
-  if (auto ptr = state_.lock())
-    return ptr->frontend;
-  return {};
+worker store::frontend() const {
+  return with_state_or([](state_impl& st) { return facade(st.frontend); },
+                       []() { return worker{}; });
 }
 
 entity_id store::frontend_id() const {
-  if (auto ptr = state_.lock())
-    return entity_id{this_peer_, ptr->frontend.id()};
-  return entity_id::nil();
-}
-
-caf::actor store::self_hdl() const {
-  if (auto ptr = state_.lock())
-    return caf::actor{ptr->self.ptr()};
-  return caf::actor{};
-}
-
-entity_id store::self_id() const {
-  if (auto ptr = state_.lock())
-    return entity_id{this_peer_, ptr->self->id()};
-  return entity_id::nil();
+  return with_state_or([](state_impl& st) { return st.frontend_id(); },
+                       []() { return entity_id::nil(); });
 }
 
 mailbox store::proxy::mailbox() {
@@ -239,9 +311,8 @@
       resp = {std::move(x), id};
       fa->extinguish_one();
     },
-<<<<<<< HEAD
     [&resp, fa](caf::error& err, request_id id) {
-      resp = {std::move(err), id};
+      resp = {facade(err), id};
       fa->extinguish_one();
     },
     caf::others >> [&](caf::message& x) -> caf::skippable_result {
@@ -256,182 +327,125 @@
       // attempting to skip unhandled inputs because flare_actor::await_data
       // would always return `true`.
       fa->extinguish_one();
-      resp.answer = caf::make_error(caf::sec::unexpected_message);
-      return resp.answer.error();
+      auto err = caf::make_error(caf::sec::unexpected_message);
+      resp.answer = facade(err);
+      return err;
     });
   BROKER_DEBUG("received response from frontend:" << resp);
-=======
-    [&](const caf::error& e, request_id id) {
-      BROKER_ERROR("proxy failed to receive response from store"
-                   << id << "->" << to_string(e));
-      resp = {facade(e), id};
-      fa->extinguish_one();
-    });
->>>>>>> e3552b86
   return resp;
 }
 
-publisher_id store::proxy::frontend_id() const noexcept {
+entity_id store::proxy::frontend_id() const noexcept {
   auto& hdl = native(frontend_);
-  return {facade(hdl.node()), hdl.id()};
+  return {this_peer_, hdl.id()};
 }
 
 std::vector<store::response> store::proxy::receive(size_t n) {
   BROKER_TRACE(BROKER_ARG(n));
   std::vector<store::response> rval;
   rval.reserve(n);
-<<<<<<< HEAD
   for (size_t i = 0; i < n; ++i)
     rval.emplace_back(receive());
-=======
-  size_t i = 0;
-  auto fa = caf::actor_cast<internal::flare_actor*>(native(proxy_));
-
-  fa->receive_for(i, n) (
-    [&](data& x, request_id id) {
-      rval.emplace_back(store::response{std::move(x), id});
-      fa->extinguish_one();
-    },
-    [&](const caf::error& e, request_id id) {
-      BROKER_ERROR("proxy failed to receive response from store" << id);
-      rval.emplace_back(store::response{facade(e), id});
-      fa->extinguish_one();
-    }
-  );
-
->>>>>>> e3552b86
   return rval;
 }
 
 std::string store::name() const {
   if (auto ptr = state_.lock())
-    return ptr->name;
-  return {};
-}
-
-template <class T, class... Ts>
-expected<T> store::request(Ts&&... xs) const {
-  if (!frontend_)
-    return make_error(ec::unspecified, "store not initialized");
-  expected<T> res{ec::unspecified};
-  auto& hdl = native(frontend_);
-  caf::scoped_actor self{hdl->home_system()};
-  auto msg = caf::make_message(std::forward<Ts>(xs)...);
-  self->request(hdl, timeout::frontend, std::move(msg))
-    .receive([&](T& x) { res = std::move(x); },
-             [&](caf::error& e) { res = facade(e); });
-  return res;
+    return dref(ptr).name;
+  else
+    return {};
 }
 
 expected<data> store::exists(data key) const {
   BROKER_TRACE(BROKER_ARG(key));
-  return fetch(state_, atom::exists_v, std::move(key));
+  return fetch(atom::exists_v, std::move(key));
 }
 
 expected<data> store::get(data key) const {
   BROKER_TRACE(BROKER_ARG(key));
-  return fetch(state_, atom::get_v, std::move(key));
+  return fetch(atom::get_v, std::move(key));
 }
 
 expected<data> store::put_unique(data key, data val,
-<<<<<<< HEAD
                                  std::optional<timespan> expiry) {
-  BROKER_TRACE(BROKER_ARG(key) << BROKER_ARG(val) << BROKER_ARG(expiry)
-               <<BROKER_ARG(this_peer_));
-  return with_state(state_, [&](detail::store_state& state) {
-    auto tag = state.req_id++;
-    return state.request_tagged<data>(tag, atom::local_v,
-                                      make_internal_command<put_unique_command>(
-                                        std::move(key), std::move(val), expiry,
-                                        entity_id{this_peer_, state.self->id()},
-                                        tag, frontend_id()));
-  });
-=======
-                                 std::optional<timespan> expiry) const {
-  if (!frontend_)
-    return make_error(ec::unspecified, "store not initialized");
-
-  expected<data> res{ec::unspecified};
-  auto& hdl = native(frontend_);
-  caf::scoped_actor self{hdl->home_system()};
-  auto cmd = make_internal_command<put_unique_command>(
-    std::move(key), std::move(val), expiry, facade(caf::actor{self}),
-    request_id(-1), frontend_id());
-  auto msg = caf::make_message(atom::local_v, std::move(cmd));
-
-  self->send(hdl, std::move(msg));
-  self->delayed_send(self, timeout::frontend, atom::tick_v);
-  self->receive(
-    [&](data& x, request_id) {
-      res = std::move(x);
-    },
-    [&](atom::tick) {
-    },
-    [&](caf::error& e) {
-      res = facade(e);
-    }
-  );
-
-  return res;
->>>>>>> e3552b86
+  BROKER_TRACE(BROKER_ARG(key) << BROKER_ARG(val) << BROKER_ARG(expiry));
+  return with_state_or(
+    [&, this](state_impl& st) {
+      auto tag = st.req_id++;
+      return st.request_tagged<data>(
+        tag, atom::local_v,
+        make_internal_command<put_unique_command>(
+          std::move(key), std::move(val), expiry,
+          entity_id{st.this_peer, st.self->id()}, tag,
+          entity_id{st.this_peer, st.frontend.id()}));
+    },
+    []() -> expected<data> {
+      return make_error(ec::unspecified, "store not initialized");
+    });
 }
 
 expected<data> store::get_index_from_value(data key, data index) const {
-  return fetch(state_, atom::get_v, std::move(key), std::move(index));
+  return fetch(atom::get_v, std::move(key), std::move(index));
 }
 
 expected<data> store::keys() const {
-  return fetch(state_, atom::get_v, atom::keys_v);
-}
-
-<<<<<<< HEAD
+  return fetch(atom::get_v, atom::keys_v);
+}
+
 bool store::initialized() const noexcept {
   return !state_.expired();
 }
 
 void store::put(data key, data value, std::optional<timespan> expiry) {
-  if (auto ptr = state_.lock())
-    ptr->anon_send(atom::local_v,
-                   make_internal_command<put_command>(
-                     std::move(key), std::move(value), expiry, frontend_id()));
+  with_state([&](state_impl& st) {
+    st.anon_send(atom::local_v,
+                 make_internal_command<put_command>(
+                   std::move(key), std::move(value), expiry, st.frontend_id()));
+  });
 }
 
 void store::erase(data key) {
-  if (auto ptr = state_.lock())
-    ptr->anon_send(atom::local_v, make_internal_command<erase_command>(
-                                    std::move(key), frontend_id()));
+  with_state([&](state_impl& st) {
+    st.anon_send(atom::local_v, make_internal_command<erase_command>(
+                                  std::move(key), st.frontend_id()));
+  });
 }
 
 void store::add(data key, data value, data::type init_type,
                 std::optional<timespan> expiry) {
-  if (auto ptr = state_.lock())
-    ptr->anon_send(atom::local_v, make_internal_command<add_command>(
-                                    std::move(key), std::move(value), init_type,
-                                    expiry, frontend_id()));
+  with_state([&](state_impl& st) {
+    st.anon_send(atom::local_v,
+                 make_internal_command<add_command>(std::move(key),
+                                                    std::move(value), init_type,
+                                                    expiry, st.frontend_id()));
+  });
 }
 
 void store::subtract(data key, data value, std::optional<timespan> expiry) {
-  if (auto ptr = state_.lock())
-    ptr->anon_send(atom::local_v,
-                   make_internal_command<subtract_command>(
-                     std::move(key), std::move(value), expiry, frontend_id()));
+  with_state([&](state_impl& st) {
+    st.anon_send(atom::local_v,
+                 make_internal_command<subtract_command>(
+                   std::move(key), std::move(value), expiry, st.frontend_id()));
+  });
 }
 
 void store::clear() {
-  if (auto ptr = state_.lock())
-    ptr->anon_send(atom::local_v,
-                   make_internal_command<clear_command>(frontend_id()));
+  with_state([&](state_impl& st) {
+    st.anon_send(atom::local_v,
+                 make_internal_command<clear_command>(st.frontend_id()));
+  });
 }
 
 bool store::await_idle(timespan timeout) {
   BROKER_TRACE(BROKER_ARG(timeout));
   bool result = false;
-  if (auto ptr = state_.lock())
-    ptr->self->request(ptr->frontend, timeout, atom::await_v, atom::idle_v)
+  with_state([&](state_impl& st) {
+    st.self->request(st.frontend, timeout, atom::await_v, atom::idle_v)
       .receive([&result](atom::ok) { result = true; },
-               []([[maybe_unused]] const error& err) {
+               []([[maybe_unused]] const caf::error& err) {
                  BROKER_ERROR("await_idle failed: " << err);
                });
+  });
   return result;
 }
 
@@ -441,67 +455,22 @@
     BROKER_ERROR("invalid callback received for await_idle");
     return;
   }
-  if (auto ptr = state_.lock()) {
-    auto await_actor = [cb{std::move(callback)}](caf::event_based_actor* self,
-                                                 caf::actor frontend,
-                                                 timespan t) {
-      self->request(frontend, t, atom::await_v, atom::idle_v)
-        .then([cb](atom::ok) { cb(true); }, [cb](const error&) { cb(false); });
-    };
-    ptr->self->spawn(std::move(await_actor), ptr->frontend, timeout);
-  } else {
-    callback(false);
-  }
+  with_state_or(
+    [&](state_impl& st) {
+      auto await_actor = [cb{std::move(callback)}](caf::event_based_actor* self,
+                                                   caf::actor frontend,
+                                                   timespan t) {
+        self->request(frontend, t, atom::await_v, atom::idle_v)
+          .then([cb](atom::ok) { cb(true); },
+                [cb](const caf::error&) { cb(false); });
+      };
+      st.self->spawn(std::move(await_actor), st.frontend, timeout);
+    },
+    [&]() { callback(false); });
 }
 
 void store::reset() {
   state_.reset();
-=======
-publisher_id store::frontend_id() const noexcept {
-  auto& hdl = native(frontend_);
-  return {facade(hdl.node()), hdl.id()};
-}
-
-void store::put(data key, data value, std::optional<timespan> expiry) const {
-  anon_send(native(frontend_), atom::local_v,
-            make_internal_command<put_command>(std::move(key), std::move(value),
-                                               expiry, frontend_id()));
-}
-
-void store::erase(data key) const {
-  anon_send(
-    native(frontend_), atom::local_v,
-    make_internal_command<erase_command>(std::move(key), frontend_id()));
-}
-
-void store::add(data key, data value, data::type init_type,
-                std::optional<timespan> expiry) const {
-  anon_send(native(frontend_), atom::local_v,
-            make_internal_command<add_command>(std::move(key), std::move(value),
-                                               init_type, expiry,
-                                               frontend_id()));
-}
-
-void store::subtract(data key, data value,
-                     std::optional<timespan> expiry) const {
-  anon_send(native(frontend_), atom::local_v,
-            make_internal_command<subtract_command>(
-              std::move(key), std::move(value), expiry, frontend_id()));
-}
-
-void store::clear() const {
-  anon_send(native(frontend_), atom::local_v,
-            make_internal_command<clear_command>(frontend_id()));
-}
-
-store::store(worker hdl, std::string name)
-  : frontend_{std::move(hdl)}, name_{std::move(name)} {
-  // nop
-}
-
-void store::reset() {
-  // nop
->>>>>>> e3552b86
 }
 
 } // namespace broker