#include "broker/error.hh"

#include "broker/data.hh"
#include "broker/detail/assert.hh"
#include "broker/endpoint_info.hh"
#include "broker/internal/native.hh"
#include "broker/internal/type_id.hh"

#include "caf/const_typed_message_view.hpp"

static_assert(sizeof(caf::error) == sizeof(broker::error::impl*));
static_assert(std::is_same_v<caf::type_id_t, uint16_t>);

using namespace std::string_literals;

namespace broker {

namespace {

using internal::native;
using native_t = caf::error;

const char* ec_names[] = {
  "none",
  "unspecified",
  "peer_incompatible",
  "peer_invalid",
  "peer_unavailable",
  "peer_disconnect_during_handshake",
  "peer_timeout",
  "master_exists",
  "no_such_master",
  "no_such_key",
  "request_timeout",
  "type_clash",
  "invalid_data",
  "backend_failure",
  "stale_data",
  "cannot_open_file",
  "cannot_write_file",
  "invalid_topic_key",
  "end_of_file",
  "invalid_tag",
  "invalid_message",
  "invalid_status",
  "conversion_failed",
  "consumer_exists",
  "connection_timeout",
  "bad_member_function_call",
  "repeated_request_id",
  "broken_clone",
  "shutting_down",
  "invalid_peering_request",
  "repeated_peering_handshake_request",
  "unexpected_handshake_message",
  "invalid_handshake_state",
  "no_path_to_peer",
  "no_connector_available",
  "cannot_open_resource",
};

template <class T, size_t N>
constexpr size_t array_size(const T (&)[N]) {
  return N;
}

} // namespace

uint16_t ec_category() noexcept {
  return caf::type_id_v<ec>;
}

error::error() {
  new (obj_) native_t();
}

error::error(ec code) {
  new (obj_) native_t(code);
}

error::error(ec code, std::string description) {
  new (obj_) native_t(code, caf::make_message(std::move(description)));
}

error::error(ec code, endpoint_info info, std::string description) {
  new (obj_)
    native_t(code, caf::make_message(std::move(info), std::move(description)));
}

error::error(const impl* other) {
  new (obj_) native_t(native(other));
}

error::error(const error& other) {
  new (obj_) native_t(native(other));
}

error::error(error&& other) noexcept {
  new (obj_) native_t(std::move(native(other)));
}

error& error::operator=(const error& other) {
  native(*this) = native(other);
  return *this;
}

error& error::operator=(error&& other) noexcept {
  native(*this) = std::move(native(other));
  return *this;
}

error::~error() {
  native(*this).~native_t();
}

bool error::valid() const noexcept {
  return static_cast<bool>(native(*this));
}

uint8_t error::code() const noexcept {
  return native(*this).code();
}

uint16_t error::category() const noexcept {
  return native(*this).category();
}

const std::string* error::message() const noexcept {
  auto& msg = native(*this).context();
  if (auto v1 = caf::make_const_typed_message_view<endpoint_info, std::string>(msg))
    return std::addressof(get<1>(v1));
  else if (auto v2 = caf::make_const_typed_message_view<std::string>(msg))
    return std::addressof(get<0>(v2));
  else
    return nullptr;
}

const endpoint_info* error::context() const noexcept {
  auto& msg = native(*this).context();
  if (auto v = caf::make_const_typed_message_view<endpoint_info>(msg))
    return std::addressof(get<0>(v));
  else
    return nullptr;
}

error::impl* error::native_ptr() noexcept {
  return reinterpret_cast<impl*>(obj_);
}

const error::impl* error::native_ptr() const noexcept {
  return reinterpret_cast<const impl*>(obj_);
}

int error::compare(const error& other) const noexcept {
  return native(*this).compare(native(other));
}

int error::compare(uint8_t code, uint16_t category) const noexcept {
  return native(*this).compare(code, category);
}

std::string to_string(const error& x) {
  return caf::to_string(native(x));
}

error make_error(ec code, endpoint_info info, std::string description) {
  return error{code, std::move(info), std::move(description)};
}

std::string to_string(ec code) {
  auto index = static_cast<uint8_t>(code);
  BROKER_ASSERT(index < array_size(ec_names));
  return ec_names[index];
}

bool convert(const std::string& str, ec& code) noexcept {
  auto predicate = [&](const char* cstr) { return cstr == str; };
  auto begin = std::begin(ec_names);
  auto end = std::end(ec_names);
  auto i = std::find_if(begin, end, predicate);
  if (i == begin || i == end)
    return false;
  code = static_cast<ec>(std::distance(begin, i));
  return true;
}

bool convert(const data& src, ec& code) noexcept {
  if (auto val = get_if<enum_value>(src))
    return convert(val->name, code);
  return false;
}

bool convertible_to_ec(const data& src) noexcept {
  ec dummy;
  return convert(src, dummy);
}

bool convertible_to_error(const vector& xs) noexcept {
  if (!contains<std::string, ec, any_type>(xs)) {
    // There is one special case: default errors with enum value "none" fail to
    // convert to ec but are still legal.
    if (contains<std::string, enum_value, none>(xs))
      return get<std::string>(xs[0]) == "error"
             && get<enum_value>(xs[1]).name == "none";
    return false;
  }
  if (get<std::string>(xs[0]) != "error")
    return false;
  return is<none>(xs[2]) || contains<std::string>(xs[2])
         || contains<endpoint_info, std::string>(xs[2]);
}

bool convertible_to_error(const data& src) noexcept {
  if (auto xs = get_if<vector>(src))
    return convertible_to_error(*xs);
  return false;
}

bool convert(const error& src, data& dst) {
  if (!src) {
    vector result;
    result.resize(3);
    result[0] = "error"s;
    result[1] = enum_value{"none"};
    dst = std::move(result);
    return true;
  }
  if (src.category() != caf::type_id_v<broker::ec>)
    return false;
  vector result;
  result.resize(3);
  result[0] = "error"s;
  result[1] = enum_value{to_string(static_cast<ec>(src.code()))};
  auto& context = native(src).context();
  if (context.empty()) {
    dst = std::move(result);
    return true;
  }
  if (context.match_elements<std::string>()) {
    result[2] = vector{context.get_as<std::string>(0)};
    dst = std::move(result);
    return true;
  }
  if (context.match_elements<endpoint_info, std::string>()) {
    vector xs;
    xs.resize(2);
    if (!convert(context.get_as<endpoint_info>(0), xs[0]))
      return false;
    xs[1] = context.get_as<std::string>(1);
    result[2] = std::move(xs);
    dst = std::move(result);
    return true;
  }
  return false;
}

bool convert(const data& src, error& dst) {
  if (!convertible_to_error(src))
    return false;
  auto& xs = get<vector>(src);
  if (get<enum_value>(xs[1]).name == "none") {
    dst = error{};
    return true;
  }
  if (is<none>(xs[2])) {
    dst = make_error(get_as<ec>(xs[1]));
    return true;
  }
  auto& cxt = get<vector>(xs[2]);
  if (contains<std::string>(cxt)) {
    dst = make_error(get_as<ec>(xs[1]), get<std::string>(cxt[0]));
  } else {
    BROKER_ASSERT((contains<endpoint_info, std::string>(cxt)));
    dst = make_error(get_as<ec>(xs[1]), get_as<endpoint_info>(cxt[0]),
                     get<std::string>(cxt[1]));
  }
  return true;
}

ec error_view::code() const noexcept {
  return get_as<ec>((*xs_)[1]);
}

const std::string* error_view::message() const noexcept {
  if (is<none>((*xs_)[2]))
    return nullptr;
  auto& ctx = get<vector>((*xs_)[2]);
  return ctx.size() == 1 ? &get<std::string>(ctx[0])
                         : &get<std::string>(ctx[1]);
}

std::optional<endpoint_info> error_view::context() const {
  if (is<none>((*xs_)[2]))
    return std::nullopt;
<<<<<<< HEAD
  else if (auto& ctx = get<vector>((*xs_)[2]); ctx.size() == 2)
=======
  auto& ctx = get<vector>((*xs_)[2]);
  if (ctx.size() == 2)
>>>>>>> e3552b86
    return get_as<endpoint_info>(ctx[0]);
  else
    return std::nullopt;
}

error_view error_view::make(const data& src) {
  return error_view{convertible_to_error(src) ? &get<vector>(src) : nullptr};
}

error error_factory::make_impl(ec code, endpoint_info node, std::string msg) {
  return make_error(code, std::move(node), std::move(msg));
}

} // namespace broker<|MERGE_RESOLUTION|>--- conflicted
+++ resolved
@@ -292,12 +292,7 @@
 std::optional<endpoint_info> error_view::context() const {
   if (is<none>((*xs_)[2]))
     return std::nullopt;
-<<<<<<< HEAD
   else if (auto& ctx = get<vector>((*xs_)[2]); ctx.size() == 2)
-=======
-  auto& ctx = get<vector>((*xs_)[2]);
-  if (ctx.size() == 2)
->>>>>>> e3552b86
     return get_as<endpoint_info>(ctx[0]);
   else
     return std::nullopt;
