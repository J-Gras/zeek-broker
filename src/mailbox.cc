#include "broker/mailbox.hh"

#include "broker/internal/flare_actor.hh"

namespace broker::internal {

mailbox make_mailbox(internal::flare_actor* actor) {
  return mailbox{actor};
}

} // namespace broker::internal

namespace broker {

detail::native_socket mailbox::descriptor() {
  return actor_->descriptor();
}

bool mailbox::empty() {
  // Make sure to not access fifo_inbox::empty when blocked.
  auto& mbox = actor_->mailbox();
  return mbox.blocked() ? mbox.queue().empty() : mbox.empty();
}

size_t mailbox::size() {
  // Make sure to not access fifo_inbox::size when blocked.
  auto& mbox = actor_->mailbox();
  return mbox.blocked() ? mbox.queue().total_task_size() : mbox.size();
}

size_t mailbox::count(size_t) {
  return size();
}

<<<<<<< HEAD
mailbox::mailbox(detail::flare_actor* actor) : actor_{actor} {
  // nop
=======
mailbox::mailbox(internal::flare_actor* actor) : actor_{actor} {
>>>>>>> e3552b86
}

} // namespace broker<|MERGE_RESOLUTION|>--- conflicted
+++ resolved
@@ -32,12 +32,8 @@
   return size();
 }
 
-<<<<<<< HEAD
-mailbox::mailbox(detail::flare_actor* actor) : actor_{actor} {
+mailbox::mailbox(internal::flare_actor* actor) : actor_{actor} {
   // nop
-=======
-mailbox::mailbox(internal::flare_actor* actor) : actor_{actor} {
->>>>>>> e3552b86
 }
 
 } // namespace broker